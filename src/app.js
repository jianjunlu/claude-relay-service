--- conflicted
+++ resolved
@@ -270,13 +270,9 @@
       this.app.use('/gemini', geminiRoutes) // 保留原有路径以保持向后兼容
       this.app.use('/openai/gemini', openaiGeminiRoutes)
       this.app.use('/openai/claude', openaiClaudeRoutes)
-<<<<<<< HEAD
+      this.app.use('/openai', unifiedRoutes) // 复用统一智能路由，支持 /openai/v1/chat/completions
       this.app.use('/claude/openai', claudeOpenaiRoutes)
-      this.app.use('/openai', openaiRoutes)
-=======
-      this.app.use('/openai', unifiedRoutes) // 复用统一智能路由，支持 /openai/v1/chat/completions
       this.app.use('/openai', openaiRoutes) // Codex API 路由（/openai/responses, /openai/v1/responses）
->>>>>>> e3a2d334
       // Droid 路由：支持多种 Factory.ai 端点
       this.app.use('/droid', droidRoutes) // Droid (Factory.ai) API 转发
       this.app.use('/azure', azureOpenaiRoutes)
