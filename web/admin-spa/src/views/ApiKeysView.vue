<template>
  <div class="tab-content">
    <div class="card p-4 sm:p-6">
      <div class="mb-4 flex flex-col gap-4 sm:mb-6">
        <div>
          <h3 class="mb-1 text-lg font-bold text-gray-900 dark:text-gray-100 sm:mb-2 sm:text-xl">
            API Keys 管理
          </h3>
          <p class="text-sm text-gray-600 dark:text-gray-400 sm:text-base">
            管理和监控您的 API 密钥
          </p>
        </div>

        <!-- Tab Navigation -->
        <div class="border-b border-gray-200 dark:border-gray-700">
          <nav aria-label="Tabs" class="-mb-px flex space-x-8">
            <button
              :class="[
                'whitespace-nowrap border-b-2 px-1 py-2 text-sm font-medium',
                activeTab === 'active'
                  ? 'border-blue-500 text-blue-600'
                  : 'border-transparent text-gray-500 hover:border-gray-300 hover:text-gray-700 dark:text-gray-400 dark:hover:border-gray-500 dark:hover:text-gray-300'
              ]"
              @click="activeTab = 'active'"
            >
              活跃 API Keys
              <span
                v-if="apiKeys.length > 0"
                class="ml-2 rounded-full bg-gray-100 px-2.5 py-0.5 text-xs font-medium text-gray-900 dark:bg-gray-700 dark:text-gray-100"
              >
                {{ apiKeys.length }}
              </span>
            </button>
            <button
              :class="[
                'whitespace-nowrap border-b-2 px-1 py-2 text-sm font-medium',
                activeTab === 'deleted'
                  ? 'border-blue-500 text-blue-600'
                  : 'border-transparent text-gray-500 hover:border-gray-300 hover:text-gray-700 dark:text-gray-400 dark:hover:border-gray-500 dark:hover:text-gray-300'
              ]"
              @click="loadDeletedApiKeys"
            >
              已删除 API Keys
              <span
                v-if="deletedApiKeys.length > 0"
                class="ml-2 rounded-full bg-gray-100 px-2.5 py-0.5 text-xs font-medium text-gray-900 dark:bg-gray-700 dark:text-gray-100"
              >
                {{ deletedApiKeys.length }}
              </span>
            </button>
          </nav>
        </div>

        <!-- Tab Content -->
        <!-- 活跃 API Keys Tab Panel -->
        <div v-if="activeTab === 'active'" class="tab-panel">
          <div class="flex flex-col gap-3 sm:flex-row sm:items-center sm:justify-between">
            <!-- 筛选器组 -->
            <div class="flex flex-col gap-3 sm:flex-row sm:flex-wrap sm:items-center sm:gap-3">
              <!-- 时间范围筛选 -->
              <div class="group relative min-w-[140px]">
                <div
                  class="absolute -inset-0.5 rounded-lg bg-gradient-to-r from-blue-500 to-purple-500 opacity-0 blur transition duration-300 group-hover:opacity-20"
                ></div>
                <CustomDropdown
                  v-model="apiKeyStatsTimeRange"
                  icon="fa-calendar-alt"
                  icon-color="text-blue-500"
                  :options="timeRangeOptions"
                  placeholder="选择时间范围"
                  @change="loadApiKeys()"
                />
              </div>

              <!-- 标签筛选器 -->
              <div class="group relative min-w-[140px]">
                <div
                  class="absolute -inset-0.5 rounded-lg bg-gradient-to-r from-purple-500 to-pink-500 opacity-0 blur transition duration-300 group-hover:opacity-20"
                ></div>
                <div class="relative">
                  <CustomDropdown
                    v-model="selectedTagFilter"
                    icon="fa-tags"
                    icon-color="text-purple-500"
                    :options="tagOptions"
                    placeholder="所有标签"
                    @change="currentPage = 1"
                  />
                  <span
                    v-if="selectedTagFilter"
                    class="absolute -right-2 -top-2 z-10 flex h-5 w-5 items-center justify-center rounded-full bg-purple-500 text-xs text-white shadow-sm"
                  >
                    {{ selectedTagCount }}
                  </span>
                </div>
              </div>

              <!-- 搜索框 -->
              <div class="group relative min-w-[200px]">
                <div
                  class="absolute -inset-0.5 rounded-lg bg-gradient-to-r from-cyan-500 to-teal-500 opacity-0 blur transition duration-300 group-hover:opacity-20"
                ></div>
                <div class="relative flex items-center">
                  <input
                    v-model="searchKeyword"
                    class="w-full rounded-lg border border-gray-200 bg-white px-3 py-2 pl-9 text-sm text-gray-700 placeholder-gray-400 shadow-sm transition-all duration-200 hover:border-gray-300 focus:border-cyan-500 focus:outline-none focus:ring-2 focus:ring-cyan-500/20 dark:border-gray-600 dark:bg-gray-800 dark:text-gray-200 dark:placeholder-gray-500 dark:hover:border-gray-500"
                    placeholder="搜索名称..."
                    type="text"
                    @input="currentPage = 1"
                  />
                  <i class="fas fa-search absolute left-3 text-sm text-cyan-500" />
                  <button
                    v-if="searchKeyword"
                    class="absolute right-2 flex h-5 w-5 items-center justify-center rounded-full text-gray-400 hover:bg-gray-100 hover:text-gray-600 dark:hover:bg-gray-700 dark:hover:text-gray-300"
                    @click="clearSearch"
                  >
                    <i class="fas fa-times text-xs" />
                  </button>
                </div>
              </div>

              <!-- 刷新按钮 -->
              <button
                class="group relative flex items-center justify-center gap-2 rounded-lg border border-gray-200 bg-white px-4 py-2 text-sm font-medium text-gray-700 shadow-sm transition-all duration-200 hover:border-gray-300 hover:shadow-md disabled:cursor-not-allowed disabled:opacity-50 dark:border-gray-600 dark:bg-gray-800 dark:text-gray-200 dark:hover:border-gray-500 sm:w-auto"
                :disabled="apiKeysLoading"
                @click="loadApiKeys()"
              >
                <div
                  class="absolute -inset-0.5 rounded-lg bg-gradient-to-r from-green-500 to-teal-500 opacity-0 blur transition duration-300 group-hover:opacity-20"
                ></div>
                <i
                  :class="[
                    'fas relative text-green-500',
                    apiKeysLoading ? 'fa-spinner fa-spin' : 'fa-sync-alt'
                  ]"
                />
                <span class="relative">刷新</span>
              </button>
            </div>
            <!-- 创建按钮 -->
            <button
              class="flex w-full items-center justify-center gap-2 rounded-lg bg-gradient-to-r from-blue-500 to-blue-600 px-5 py-2.5 text-sm font-medium text-white shadow-md transition-all duration-200 hover:from-blue-600 hover:to-blue-700 hover:shadow-lg sm:w-auto"
              @click.stop="openCreateApiKeyModal"
            >
              <i class="fas fa-plus"></i>
              <span>创建新 Key</span>
            </button>

            <!-- 批量编辑按钮 -->
            <button
              v-if="selectedApiKeys.length > 0"
              class="group relative flex items-center justify-center gap-2 rounded-lg border border-blue-200 bg-blue-50 px-4 py-2 text-sm font-medium text-blue-700 shadow-sm transition-all duration-200 hover:border-blue-300 hover:bg-blue-100 hover:shadow-md dark:border-blue-700 dark:bg-blue-900/30 dark:text-blue-300 dark:hover:bg-blue-900/50 sm:w-auto"
              @click="openBatchEditModal()"
            >
              <div
                class="absolute -inset-0.5 rounded-lg bg-gradient-to-r from-blue-500 to-indigo-500 opacity-0 blur transition duration-300 group-hover:opacity-20"
              ></div>
              <i class="fas fa-edit relative text-blue-600 dark:text-blue-400" />
              <span class="relative">编辑选中 ({{ selectedApiKeys.length }})</span>
            </button>

            <!-- 批量删除按钮 -->
            <button
              v-if="selectedApiKeys.length > 0"
              class="group relative flex items-center justify-center gap-2 rounded-lg border border-red-200 bg-red-50 px-4 py-2 text-sm font-medium text-red-700 shadow-sm transition-all duration-200 hover:border-red-300 hover:bg-red-100 hover:shadow-md dark:border-red-700 dark:bg-red-900/30 dark:text-red-300 dark:hover:bg-red-900/50 sm:w-auto"
              @click="batchDeleteApiKeys()"
            >
              <div
                class="absolute -inset-0.5 rounded-lg bg-gradient-to-r from-red-500 to-pink-500 opacity-0 blur transition duration-300 group-hover:opacity-20"
              ></div>
              <i class="fas fa-trash relative text-red-600 dark:text-red-400" />
              <span class="relative">删除选中 ({{ selectedApiKeys.length }})</span>
            </button>
          </div>

          <div v-if="apiKeysLoading" class="py-12 text-center">
            <div class="loading-spinner mx-auto mb-4" />
            <p class="text-gray-500 dark:text-gray-400">正在加载 API Keys...</p>
          </div>

          <div v-else-if="apiKeys.length === 0" class="py-12 text-center">
            <div
              class="mx-auto mb-4 flex h-16 w-16 items-center justify-center rounded-full bg-gray-100 dark:bg-gray-700"
            >
              <i class="fas fa-key text-xl text-gray-400" />
            </div>
            <p class="text-lg text-gray-500 dark:text-gray-400">暂无 API Keys</p>
            <p class="mt-2 text-sm text-gray-400">点击上方按钮创建您的第一个 API Key</p>
          </div>

          <!-- 桌面端表格视图 -->
          <div v-else class="table-container hidden md:block">
            <table class="w-full table-fixed">
              <thead class="bg-gray-50/80 backdrop-blur-sm dark:bg-gray-700/80">
                <tr>
                  <th class="w-[50px] px-3 py-4 text-left">
                    <div class="flex items-center">
                      <input
                        v-model="selectAllChecked"
                        class="h-4 w-4 rounded border-gray-300 text-blue-600 focus:ring-blue-500"
                        :indeterminate="isIndeterminate"
                        type="checkbox"
                        @change="handleSelectAll"
                      />
                    </div>
                  </th>
                  <th
                    class="w-[25%] min-w-[200px] cursor-pointer px-3 py-4 text-left text-xs font-bold uppercase tracking-wider text-gray-700 hover:bg-gray-100 dark:text-gray-300 dark:hover:bg-gray-600"
                    @click="sortApiKeys('name')"
                  >
                    名称
                    <i
                      v-if="apiKeysSortBy === 'name'"
                      :class="[
                        'fas',
                        apiKeysSortOrder === 'asc' ? 'fa-sort-up' : 'fa-sort-down',
                        'ml-1'
                      ]"
                    />
<<<<<<< HEAD
                    <i v-else class="fas fa-sort ml-1 text-gray-400" />
                  </th>
                  <th
                    class="w-[10%] min-w-[80px] px-3 py-4 text-left text-xs font-bold uppercase tracking-wider text-gray-700 dark:text-gray-300"
                  >
                    标签
                  </th>
                  <th
                    class="w-[8%] min-w-[70px] cursor-pointer px-3 py-4 text-left text-xs font-bold uppercase tracking-wider text-gray-700 hover:bg-gray-100 dark:text-gray-300 dark:hover:bg-gray-600"
                    @click="sortApiKeys('status')"
                  >
                    状态
                    <i
                      v-if="apiKeysSortBy === 'status'"
                      :class="[
                        'fas',
                        apiKeysSortOrder === 'asc' ? 'fa-sort-up' : 'fa-sort-down',
                        'ml-1'
                      ]"
=======
                    {{ key.isActive ? '活跃' : '禁用' }}
                  </span>
                </td>
                <td class="px-3 py-4">
                  <div class="space-y-2">
                    <!-- 今日使用统计 -->
                    <div class="mb-2">
                      <div class="mb-1 flex items-center justify-between text-sm">
                        <span class="text-gray-600 dark:text-gray-400">今日请求</span>
                        <span class="font-semibold text-gray-900 dark:text-gray-100"
                          >{{ formatNumber(key.usage?.daily?.requests || 0) }}次</span
                        >
                      </div>
                      <div class="flex items-center justify-between text-sm">
                        <span class="text-gray-600 dark:text-gray-400">今日费用</span>
                        <span class="font-semibold text-green-600"
                          >${{ (key.dailyCost || 0).toFixed(4) }}</span
                        >
                      </div>
                      <div class="flex items-center justify-between text-sm">
                        <span class="text-gray-600 dark:text-gray-400">最后使用</span>
                        <span class="font-medium text-gray-700 dark:text-gray-300">{{
                          formatLastUsed(key.lastUsedAt)
                        }}</span>
                      </div>
                    </div>

                    <!-- 每日费用限制进度条 -->
                    <div v-if="key.dailyCostLimit > 0" class="space-y-1">
                      <div class="flex items-center justify-between text-xs">
                        <span class="text-gray-500 dark:text-gray-400">每日费用</span>
                        <span class="text-gray-700 dark:text-gray-300">
                          ${{ (key.dailyCost || 0).toFixed(2) }} / ${{
                            key.dailyCostLimit.toFixed(2)
                          }}
                        </span>
                      </div>
                      <div class="h-1.5 w-full rounded-full bg-gray-200">
                        <div
                          class="h-1.5 rounded-full transition-all duration-300"
                          :class="getDailyCostProgressColor(key)"
                          :style="{ width: getDailyCostProgress(key) + '%' }"
                        />
                      </div>
                    </div>

                    <!-- Opus 周费用限制进度条 -->
                    <div v-if="key.weeklyOpusCostLimit > 0" class="space-y-1">
                      <div class="flex items-center justify-between text-xs">
                        <span class="text-gray-500 dark:text-gray-400">Opus周费用</span>
                        <span class="text-gray-700 dark:text-gray-300">
                          ${{ (key.weeklyOpusCost || 0).toFixed(2) }} / ${{
                            key.weeklyOpusCostLimit.toFixed(2)
                          }}
                        </span>
                      </div>
                      <div class="h-1.5 w-full rounded-full bg-gray-200">
                        <div
                          class="h-1.5 rounded-full transition-all duration-300"
                          :class="getWeeklyOpusCostProgressColor(key)"
                          :style="{ width: getWeeklyOpusCostProgress(key) + '%' }"
                        />
                      </div>
                    </div>

                    <!-- 时间窗口限制进度条 -->
                    <WindowCountdown
                      v-if="key.rateLimitWindow > 0"
                      :cost-limit="key.rateLimitCost"
                      :current-cost="key.currentWindowCost"
                      :current-requests="key.currentWindowRequests"
                      :current-tokens="key.currentWindowTokens"
                      :rate-limit-window="key.rateLimitWindow"
                      :request-limit="key.rateLimitRequests"
                      :show-progress="true"
                      :show-tooltip="false"
                      :token-limit="key.tokenLimit"
                      :window-end-time="key.windowEndTime"
                      :window-remaining-seconds="key.windowRemainingSeconds"
                      :window-start-time="key.windowStartTime"
>>>>>>> 86f5a3e6
                    />
                    <i v-else class="fas fa-sort ml-1 text-gray-400" />
                  </th>
                  <th
                    class="w-[17%] min-w-[140px] px-3 py-4 text-left text-xs font-bold uppercase tracking-wider text-gray-700 dark:text-gray-300"
                  >
                    使用统计
                    <span
                      class="cursor-pointer rounded px-2 py-1 hover:bg-gray-100 dark:hover:bg-gray-600"
                      @click="sortApiKeys('cost')"
                    >
                      (费用
                      <i
                        v-if="apiKeysSortBy === 'cost'"
                        :class="[
                          'fas',
                          apiKeysSortOrder === 'asc' ? 'fa-sort-up' : 'fa-sort-down',
                          'ml-1'
                        ]"
                      />
                      <i v-else class="fas fa-sort ml-1 text-gray-400" />)
                    </span>
                  </th>
                  <th
                    class="w-[10%] min-w-[90px] cursor-pointer px-3 py-4 text-left text-xs font-bold uppercase tracking-wider text-gray-700 hover:bg-gray-100 dark:text-gray-300 dark:hover:bg-gray-600"
                    @click="sortApiKeys('createdAt')"
                  >
                    创建时间
                    <i
                      v-if="apiKeysSortBy === 'createdAt'"
                      :class="[
                        'fas',
                        apiKeysSortOrder === 'asc' ? 'fa-sort-up' : 'fa-sort-down',
                        'ml-1'
                      ]"
                    />
                    <i v-else class="fas fa-sort ml-1 text-gray-400" />
                  </th>
                  <th
                    class="w-[10%] min-w-[90px] cursor-pointer px-3 py-4 text-left text-xs font-bold uppercase tracking-wider text-gray-700 hover:bg-gray-100 dark:text-gray-300 dark:hover:bg-gray-600"
                    @click="sortApiKeys('expiresAt')"
                  >
                    过期时间
                    <i
                      v-if="apiKeysSortBy === 'expiresAt'"
                      :class="[
                        'fas',
                        apiKeysSortOrder === 'asc' ? 'fa-sort-up' : 'fa-sort-down',
                        'ml-1'
                      ]"
                    />
                    <i v-else class="fas fa-sort ml-1 text-gray-400" />
                  </th>
                  <th
                    class="w-[20%] min-w-[180px] px-3 py-4 text-left text-xs font-bold uppercase tracking-wider text-gray-700 dark:text-gray-300"
                  >
                    操作
                  </th>
                </tr>
              </thead>
              <tbody class="divide-y divide-gray-200/50 dark:divide-gray-600/50">
                <template v-for="key in paginatedApiKeys" :key="key.id">
                  <!-- API Key 主行 -->
                  <tr class="table-row">
                    <td class="px-3 py-4">
                      <div class="flex items-center">
                        <input
                          v-model="selectedApiKeys"
                          class="mr-3 h-4 w-4 rounded border-gray-300 text-blue-600 focus:ring-blue-500"
                          type="checkbox"
                          :value="key.id"
                          @change="updateSelectAllState"
                        />
                      </div>
                    </td>
                    <td class="px-3 py-4">
                      <div class="flex items-center">
                        <div
                          class="mr-2 flex h-8 w-8 flex-shrink-0 items-center justify-center rounded-lg bg-gradient-to-br from-blue-500 to-blue-600"
                        >
                          <i class="fas fa-key text-xs text-white" />
                        </div>
                        <div class="min-w-0">
                          <div
                            class="truncate text-sm font-semibold text-gray-900 dark:text-gray-100"
                            :title="key.name"
                          >
                            {{ key.name }}
                          </div>
                          <div
                            class="truncate text-xs text-gray-500 dark:text-gray-400"
                            :title="key.id"
                          >
                            {{ key.id }}
                          </div>
                          <!-- 账户绑定信息 -->
                          <div class="mt-1.5 space-y-1">
                            <!-- Claude 绑定 -->
                            <div
                              v-if="key.claudeAccountId || key.claudeConsoleAccountId"
                              class="flex items-center gap-1 text-xs"
                            >
                              <span
                                class="inline-flex items-center rounded bg-indigo-100 px-1.5 py-0.5 text-indigo-700 dark:bg-indigo-900/30 dark:text-indigo-300"
                              >
                                <i class="fas fa-brain mr-1 text-[10px]" />
                                Claude
                              </span>
                              <span class="truncate text-gray-600 dark:text-gray-400">
                                {{ getClaudeBindingInfo(key) }}
                              </span>
                            </div>
                            <!-- Gemini 绑定 -->
                            <div v-if="key.geminiAccountId" class="flex items-center gap-1 text-xs">
                              <span
                                class="inline-flex items-center rounded bg-yellow-100 px-1.5 py-0.5 text-yellow-700 dark:bg-yellow-900/30 dark:text-yellow-300"
                              >
                                <i class="fas fa-robot mr-1 text-[10px]" />
                                Gemini
                              </span>
                              <span class="truncate text-gray-600 dark:text-gray-400">
                                {{ getGeminiBindingInfo(key) }}
                              </span>
                            </div>
                            <!-- OpenAI 绑定 -->
                            <div v-if="key.openaiAccountId" class="flex items-center gap-1 text-xs">
                              <span
                                class="inline-flex items-center rounded bg-gray-100 px-1.5 py-0.5 text-gray-700 dark:bg-gray-700 dark:text-gray-300"
                              >
                                <i class="fa-openai mr-1 text-[10px]" />
                                OpenAI
                              </span>
                              <span class="truncate text-gray-600 dark:text-gray-400">
                                {{ getOpenAIBindingInfo(key) }}
                              </span>
                            </div>
                            <!-- Bedrock 绑定 -->
                            <div
                              v-if="key.bedrockAccountId"
                              class="flex items-center gap-1 text-xs"
                            >
                              <span
                                class="inline-flex items-center rounded bg-orange-100 px-1.5 py-0.5 text-orange-700 dark:bg-orange-900/30 dark:text-orange-300"
                              >
                                <i class="fas fa-cloud mr-1 text-[10px]" />
                                Bedrock
                              </span>
                              <span class="truncate text-gray-600 dark:text-gray-400">
                                {{ getBedrockBindingInfo(key) }}
                              </span>
                            </div>
                            <!-- 无绑定时显示共享池 -->
                            <div
                              v-if="
                                !key.claudeAccountId &&
                                !key.claudeConsoleAccountId &&
                                !key.geminiAccountId &&
                                !key.openaiAccountId &&
                                !key.bedrockAccountId
                              "
                              class="text-xs text-gray-500 dark:text-gray-400"
                            >
                              <i class="fas fa-share-alt mr-1" />
                              使用共享池
                            </div>
                          </div>
                        </div>
                      </div>
                    </td>
                    <td class="px-3 py-4">
                      <div class="flex flex-wrap gap-1">
                        <span
                          v-for="tag in key.tags || []"
                          :key="tag"
                          class="inline-flex items-center rounded-full bg-blue-100 px-2 py-0.5 text-xs text-blue-800 dark:bg-blue-900/30 dark:text-blue-300"
                        >
                          {{ tag }}
                        </span>
                        <span
                          v-if="!key.tags || key.tags.length === 0"
                          class="text-xs text-gray-400"
                          >无标签</span
                        >
                      </div>
                    </td>
                    <td class="whitespace-nowrap px-3 py-4">
                      <span
                        :class="[
                          'inline-flex items-center rounded-full px-3 py-1 text-xs font-semibold',
                          key.isActive
                            ? 'bg-green-100 text-green-800 dark:bg-green-900/30 dark:text-green-300'
                            : 'bg-red-100 text-red-800 dark:bg-red-900/30 dark:text-red-300'
                        ]"
                      >
                        <div
                          :class="[
                            'mr-2 h-2 w-2 rounded-full',
                            key.isActive ? 'bg-green-500' : 'bg-red-500'
                          ]"
                        />
                        {{ key.isActive ? '活跃' : '禁用' }}
                      </span>
                    </td>
                    <td class="px-3 py-4">
                      <div class="space-y-2">
                        <!-- 今日使用统计 -->
                        <div class="mb-2">
                          <div class="mb-1 flex items-center justify-between text-sm">
                            <span class="text-gray-600 dark:text-gray-400">今日请求</span>
                            <span class="font-semibold text-gray-900 dark:text-gray-100"
                              >{{ formatNumber(key.usage?.daily?.requests || 0) }}次</span
                            >
                          </div>
                          <div class="flex items-center justify-between text-sm">
                            <span class="text-gray-600 dark:text-gray-400">今日费用</span>
                            <span class="font-semibold text-green-600"
                              >${{ (key.dailyCost || 0).toFixed(4) }}</span
                            >
                          </div>
                          <div class="flex items-center justify-between text-sm">
                            <span class="text-gray-600 dark:text-gray-400">最后使用</span>
                            <span class="font-medium text-gray-700 dark:text-gray-300">{{
                              formatLastUsed(key.lastUsedAt)
                            }}</span>
                          </div>
                        </div>

                        <!-- 每日费用限制进度条 -->
                        <div v-if="key.dailyCostLimit > 0" class="space-y-1">
                          <div class="flex items-center justify-between text-xs">
                            <span class="text-gray-500 dark:text-gray-400">费用限额</span>
                            <span class="text-gray-700 dark:text-gray-300">
                              ${{ (key.dailyCost || 0).toFixed(2) }} / ${{
                                key.dailyCostLimit.toFixed(2)
                              }}
                            </span>
                          </div>
                          <div class="h-1.5 w-full rounded-full bg-gray-200 dark:bg-gray-700">
                            <div
                              class="h-1.5 rounded-full transition-all duration-300"
                              :class="getDailyCostProgressColor(key)"
                              :style="{ width: getDailyCostProgress(key) + '%' }"
                            />
                          </div>
                        </div>

                        <!-- 时间窗口限制进度条 -->
                        <WindowCountdown
                          v-if="key.rateLimitWindow > 0"
                          :current-requests="key.currentWindowRequests"
                          :current-tokens="key.currentWindowTokens"
                          :rate-limit-window="key.rateLimitWindow"
                          :request-limit="key.rateLimitRequests"
                          :show-progress="true"
                          :show-tooltip="false"
                          :token-limit="key.tokenLimit"
                          :window-end-time="key.windowEndTime"
                          :window-remaining-seconds="key.windowRemainingSeconds"
                          :window-start-time="key.windowStartTime"
                        />

                        <!-- 查看详情按钮 -->
                        <div class="pt-1">
                          <button
                            class="flex w-full items-center justify-center gap-1 rounded py-1 text-xs font-medium text-blue-600 transition-colors hover:bg-blue-50 hover:text-blue-800 dark:hover:bg-blue-900/20 dark:hover:text-blue-400"
                            @click="showUsageDetails(key)"
                          >
                            <i class="fas fa-chart-line" />
                            查看详细统计
                          </button>
                        </div>
                      </div>
                    </td>
                    <td
                      class="whitespace-nowrap px-3 py-4 text-sm text-gray-500 dark:text-gray-400"
                    >
                      {{ new Date(key.createdAt).toLocaleDateString() }}
                    </td>
                    <td class="whitespace-nowrap px-3 py-4 text-sm">
                      <div class="inline-flex items-center gap-1.5">
                        <span v-if="key.expiresAt">
                          <span
                            v-if="isApiKeyExpired(key.expiresAt)"
                            class="inline-flex items-center text-red-600"
                          >
                            <i class="fas fa-exclamation-circle mr-1" />
                            已过期
                          </span>
                          <span
                            v-else-if="isApiKeyExpiringSoon(key.expiresAt)"
                            class="inline-flex items-center text-orange-600"
                          >
                            <i class="fas fa-clock mr-1" />
                            {{ formatExpireDate(key.expiresAt) }}
                          </span>
                          <span v-else class="text-gray-600 dark:text-gray-400">
                            {{ formatExpireDate(key.expiresAt) }}
                          </span>
                        </span>
                        <span
                          v-else
                          class="inline-flex items-center text-gray-400 dark:text-gray-500"
                        >
                          <i class="fas fa-infinity mr-1" />
                          永不过期
                        </span>
                        <button
                          class="inline-flex h-6 w-6 items-center justify-center rounded-md text-gray-300 transition-all duration-200 hover:bg-blue-50 hover:text-blue-500 dark:hover:bg-blue-900/20"
                          title="编辑过期时间"
                          @click.stop="startEditExpiry(key)"
                        >
                          <svg
                            class="h-3 w-3"
                            fill="none"
                            stroke="currentColor"
                            viewBox="0 0 24 24"
                          >
                            <path
                              d="M15.232 5.232l3.536 3.536m-2.036-5.036a2.5 2.5 0 113.536 3.536L6.5 21.036H3v-3.572L16.732 3.732z"
                              stroke-linecap="round"
                              stroke-linejoin="round"
                              stroke-width="2"
                            ></path>
                          </svg>
                        </button>
                      </div>
                    </td>
                    <td class="whitespace-nowrap px-3 py-4 text-sm">
                      <div class="flex gap-1">
                        <button
                          v-if="key && key.id"
                          class="rounded px-2 py-1 text-xs font-medium text-indigo-600 transition-colors hover:bg-indigo-50 hover:text-indigo-900 dark:hover:bg-indigo-900/20"
                          title="模型使用分布"
                          @click="toggleApiKeyModelStats(key.id)"
                        >
                          <i
                            :class="[
                              'fas',
                              expandedApiKeys[key.id] ? 'fa-chevron-up' : 'fa-chevron-down'
                            ]"
                          />
                          <span class="ml-1 hidden xl:inline">模型</span>
                        </button>
                        <button
                          class="rounded px-2 py-1 text-xs font-medium text-purple-600 transition-colors hover:bg-purple-50 hover:text-purple-900 dark:hover:bg-purple-900/20"
                          title="复制统计页面链接"
                          @click="copyApiStatsLink(key)"
                        >
                          <i class="fas fa-chart-bar" />
                          <span class="ml-1 hidden xl:inline">统计</span>
                        </button>
                        <button
                          class="rounded px-2 py-1 text-xs font-medium text-blue-600 transition-colors hover:bg-blue-50 hover:text-blue-900 dark:hover:bg-blue-900/20"
                          title="编辑"
                          @click="openEditApiKeyModal(key)"
                        >
                          <i class="fas fa-edit" />
                          <span class="ml-1 hidden xl:inline">编辑</span>
                        </button>
                        <button
                          v-if="
                            key.expiresAt &&
                            (isApiKeyExpired(key.expiresAt) || isApiKeyExpiringSoon(key.expiresAt))
                          "
                          class="rounded px-2 py-1 text-xs font-medium text-green-600 transition-colors hover:bg-green-50 hover:text-green-900 dark:hover:bg-green-900/20"
                          title="续期"
                          @click="openRenewApiKeyModal(key)"
                        >
                          <i class="fas fa-clock" />
                          <span class="ml-1 hidden xl:inline">续期</span>
                        </button>
                        <button
                          :class="[
                            key.isActive
                              ? 'text-orange-600 hover:bg-orange-50 hover:text-orange-900 dark:hover:bg-orange-900/20'
                              : 'text-green-600 hover:bg-green-50 hover:text-green-900 dark:hover:bg-green-900/20',
                            'rounded px-2 py-1 text-xs font-medium transition-colors'
                          ]"
                          :title="key.isActive ? '禁用' : '激活'"
                          @click="toggleApiKeyStatus(key)"
                        >
                          <i :class="['fas', key.isActive ? 'fa-ban' : 'fa-check-circle']" />
                          <span class="ml-1 hidden xl:inline">{{
                            key.isActive ? '禁用' : '激活'
                          }}</span>
                        </button>
                        <button
                          class="rounded px-2 py-1 text-xs font-medium text-red-600 transition-colors hover:bg-red-50 hover:text-red-900 dark:hover:bg-red-900/20"
                          title="删除"
                          @click="deleteApiKey(key.id)"
                        >
                          <i class="fas fa-trash" />
                          <span class="ml-1 hidden xl:inline">删除</span>
                        </button>
                      </div>
                    </td>
                  </tr>

                  <!-- 模型统计展开区域 -->
                  <tr v-if="key && key.id && expandedApiKeys[key.id]">
                    <td class="bg-gray-50 px-3 py-4 dark:bg-gray-700" colspan="8">
                      <div v-if="!apiKeyModelStats[key.id]" class="py-4 text-center">
                        <div class="loading-spinner mx-auto" />
                        <p class="mt-2 text-sm text-gray-500 dark:text-gray-400">加载模型统计...</p>
                      </div>
                      <div class="space-y-4">
                        <!-- 通用的标题和时间筛选器，无论是否有数据都显示 -->
                        <div class="mb-4 flex items-center justify-between">
                          <h5
                            class="flex items-center text-sm font-semibold text-gray-700 dark:text-gray-300"
                          >
                            <i class="fas fa-chart-pie mr-2 text-indigo-500" />
                            模型使用分布
                          </h5>
                          <div class="flex items-center gap-2">
                            <span
                              v-if="apiKeyModelStats[key.id] && apiKeyModelStats[key.id].length > 0"
                              class="rounded-full bg-gray-100 px-2 py-1 text-xs text-gray-500 dark:bg-gray-700 dark:text-gray-400"
                            >
                              {{ apiKeyModelStats[key.id].length }} 个模型
                            </span>

                            <!-- API Keys日期筛选器 -->
                            <div class="flex items-center gap-1">
                              <!-- 快捷日期选择 -->
                              <div class="flex gap-1 rounded bg-gray-100 p-1 dark:bg-gray-700">
                                <button
                                  v-for="option in getApiKeyDateFilter(key.id).presetOptions"
                                  :key="option.value"
                                  :class="[
                                    'rounded px-2 py-1 text-xs font-medium transition-colors',
                                    getApiKeyDateFilter(key.id).preset === option.value &&
                                    getApiKeyDateFilter(key.id).type === 'preset'
                                      ? 'bg-white text-blue-600 shadow-sm dark:bg-gray-800'
                                      : 'text-gray-600 hover:text-gray-900 dark:text-gray-400 dark:hover:text-gray-200'
                                  ]"
                                  @click="setApiKeyDateFilterPreset(option.value, key.id)"
                                >
                                  {{ option.label }}
                                </button>
                              </div>

                              <!-- Element Plus 日期范围选择器 -->
                              <el-date-picker
                                class="api-key-date-picker"
                                :clearable="true"
                                :default-time="defaultTime"
                                :disabled-date="disabledDate"
                                end-placeholder="结束日期"
                                format="YYYY-MM-DD HH:mm:ss"
                                :model-value="getApiKeyDateFilter(key.id).customRange"
                                range-separator="至"
                                size="small"
                                start-placeholder="开始日期"
                                style="width: 280px"
                                type="datetimerange"
                                :unlink-panels="false"
                                value-format="YYYY-MM-DD HH:mm:ss"
                                @update:model-value="
                                  (value) => onApiKeyCustomDateRangeChange(key.id, value)
                                "
                              />
                            </div>
                          </div>
                        </div>

                        <!-- 数据展示区域 -->
                        <div
                          v-if="apiKeyModelStats[key.id] && apiKeyModelStats[key.id].length === 0"
                          class="py-8 text-center"
                        >
                          <div class="mb-3 flex items-center justify-center gap-2">
                            <i class="fas fa-chart-line text-lg text-gray-400" />
                            <p class="text-sm text-gray-500 dark:text-gray-400">暂无模型使用数据</p>
                            <button
                              class="ml-2 flex items-center gap-1 text-sm text-blue-500 transition-colors hover:text-blue-700"
                              title="重置筛选条件并刷新"
                              @click="resetApiKeyDateFilter(key.id)"
                            >
                              <i class="fas fa-sync-alt text-xs" />
                              <span class="text-xs">刷新</span>
                            </button>
                          </div>
                          <p class="text-xs text-gray-400">
                            尝试调整时间范围或点击刷新重新加载数据
                          </p>
                        </div>
                        <div
                          v-else-if="
                            apiKeyModelStats[key.id] && apiKeyModelStats[key.id].length > 0
                          "
                          class="grid grid-cols-1 gap-4 md:grid-cols-2 lg:grid-cols-3"
                        >
                          <div
                            v-for="stat in apiKeyModelStats[key.id]"
                            :key="stat.model"
                            class="rounded-xl border border-gray-200 bg-gradient-to-br from-white to-gray-50 p-4 transition-all duration-200 hover:border-indigo-300 hover:shadow-lg dark:border-gray-600 dark:from-gray-800 dark:to-gray-700 dark:hover:border-indigo-500"
                          >
                            <div class="mb-3 flex items-start justify-between">
                              <div class="flex-1">
                                <span
                                  class="mb-1 block text-sm font-semibold text-gray-800 dark:text-gray-200"
                                  >{{ stat.model }}</span
                                >
                                <span
                                  class="rounded-full bg-blue-50 px-2 py-1 text-xs text-gray-500 dark:bg-blue-900/30 dark:text-gray-400"
                                  >{{ stat.requests }} 次请求</span
                                >
                              </div>
                            </div>

                            <div class="mb-3 space-y-2">
                              <div class="flex items-center justify-between text-sm">
                                <span class="flex items-center text-gray-600 dark:text-gray-400">
                                  <i class="fas fa-coins mr-1 text-xs text-yellow-500" />
                                  总Token:
                                </span>
                                <span class="font-semibold text-gray-900 dark:text-gray-100">{{
                                  formatTokenCount(stat.allTokens)
                                }}</span>
                              </div>
                              <div class="flex items-center justify-between text-sm">
                                <span class="flex items-center text-gray-600 dark:text-gray-400">
                                  <i class="fas fa-dollar-sign mr-1 text-xs text-green-500" />
                                  费用:
                                </span>
                                <span class="font-semibold text-green-600">{{
                                  calculateModelCost(stat)
                                }}</span>
                              </div>
                              <div class="mt-2 border-t border-gray-100 pt-2 dark:border-gray-600">
                                <div
                                  class="flex items-center justify-between text-xs text-gray-500 dark:text-gray-400"
                                >
                                  <span class="flex items-center">
                                    <i class="fas fa-arrow-down mr-1 text-green-500" />
                                    输入:
                                  </span>
                                  <span class="font-medium">{{
                                    formatTokenCount(stat.inputTokens)
                                  }}</span>
                                </div>
                                <div
                                  class="flex items-center justify-between text-xs text-gray-500 dark:text-gray-400"
                                >
                                  <span class="flex items-center">
                                    <i class="fas fa-arrow-up mr-1 text-blue-500" />
                                    输出:
                                  </span>
                                  <span class="font-medium">{{
                                    formatTokenCount(stat.outputTokens)
                                  }}</span>
                                </div>
                                <div
                                  v-if="stat.cacheCreateTokens > 0"
                                  class="flex items-center justify-between text-xs text-purple-600"
                                >
                                  <span class="flex items-center">
                                    <i class="fas fa-save mr-1" />
                                    缓存创建:
                                  </span>
                                  <span class="font-medium">{{
                                    formatTokenCount(stat.cacheCreateTokens)
                                  }}</span>
                                </div>
                                <div
                                  v-if="stat.cacheReadTokens > 0"
                                  class="flex items-center justify-between text-xs text-purple-600"
                                >
                                  <span class="flex items-center">
                                    <i class="fas fa-download mr-1" />
                                    缓存读取:
                                  </span>
                                  <span class="font-medium">{{
                                    formatTokenCount(stat.cacheReadTokens)
                                  }}</span>
                                </div>
                              </div>
                            </div>

                            <!-- 进度条 -->
                            <div class="mt-3 h-2 w-full rounded-full bg-gray-200 dark:bg-gray-700">
                              <div
                                class="h-2 rounded-full bg-gradient-to-r from-indigo-500 to-purple-600 transition-all duration-500"
                                :style="{
                                  width:
                                    calculateApiKeyModelPercentage(
                                      stat.allTokens,
                                      apiKeyModelStats[key.id]
                                    ) + '%'
                                }"
                              />
                            </div>
                            <div class="mt-1 text-right">
                              <span class="text-xs font-medium text-indigo-600">
                                {{
                                  calculateApiKeyModelPercentage(
                                    stat.allTokens,
                                    apiKeyModelStats[key.id]
                                  )
                                }}%
                              </span>
                            </div>
                          </div>
                        </div>

                        <!-- 总计统计，仅在有数据时显示 -->
                        <div
                          v-if="apiKeyModelStats[key.id] && apiKeyModelStats[key.id].length > 0"
                          class="mt-4 rounded-lg border border-indigo-100 bg-gradient-to-r from-indigo-50 to-purple-50 p-3 dark:border-indigo-700 dark:from-indigo-900/20 dark:to-purple-900/20"
                        >
                          <div class="flex items-center justify-between text-sm">
                            <span
                              class="flex items-center font-semibold text-gray-700 dark:text-gray-300"
                            >
                              <i class="fas fa-calculator mr-2 text-indigo-500" />
                              总计统计
                            </span>
                            <div class="flex gap-4 text-xs">
                              <span class="text-gray-600 dark:text-gray-400">
                                总请求:
                                <span class="font-semibold text-gray-800 dark:text-gray-200">{{
                                  apiKeyModelStats[key.id].reduce(
                                    (sum, stat) => sum + stat.requests,
                                    0
                                  )
                                }}</span>
                              </span>
                              <span class="text-gray-600 dark:text-gray-400">
                                总Token:
                                <span class="font-semibold text-gray-800 dark:text-gray-200">{{
                                  formatTokenCount(
                                    apiKeyModelStats[key.id].reduce(
                                      (sum, stat) => sum + stat.allTokens,
                                      0
                                    )
                                  )
                                }}</span>
                              </span>
                            </div>
                          </div>
                        </div>
                      </div>
                    </td>
                  </tr>
                </template>
              </tbody>
            </table>
          </div>

          <!-- 移动端卡片视图 -->
          <div v-if="!apiKeysLoading && sortedApiKeys.length > 0" class="space-y-3 md:hidden">
            <div
              v-for="key in paginatedApiKeys"
              :key="key.id"
              class="card p-4 transition-shadow hover:shadow-lg"
            >
              <!-- 卡片头部 -->
              <div class="mb-3 flex items-start justify-between">
                <div class="flex items-center gap-3">
                  <input
                    v-model="selectedApiKeys"
                    class="mt-1 h-4 w-4 rounded border-gray-300 text-blue-600 focus:ring-blue-500"
                    type="checkbox"
                    :value="key.id"
                    @change="updateSelectAllState"
                  />
                  <div
                    class="flex h-10 w-10 flex-shrink-0 items-center justify-center rounded-lg bg-gradient-to-br from-blue-500 to-blue-600"
                  >
                    <i class="fas fa-key text-sm text-white" />
                  </div>
                  <div>
                    <h4 class="text-sm font-semibold text-gray-900 dark:text-gray-100">
                      {{ key.name }}
                    </h4>
                    <p class="mt-0.5 text-xs text-gray-500 dark:text-gray-400">
                      {{ key.id }}
                    </p>
                  </div>
                </div>
                <span
                  :class="[
                    'inline-flex items-center rounded-full px-2 py-1 text-xs font-semibold',
                    key.isActive
                      ? 'bg-green-100 text-green-800 dark:bg-green-900/30 dark:text-green-300'
                      : 'bg-red-100 text-red-800 dark:bg-red-900/30 dark:text-red-300'
                  ]"
                >
                  <div
                    :class="[
                      'mr-1.5 h-1.5 w-1.5 rounded-full',
                      key.isActive ? 'bg-green-500' : 'bg-red-500'
                    ]"
                  />
                  {{ key.isActive ? '活跃' : '已停用' }}
                </span>
              </div>

              <!-- 账户绑定信息 -->
              <div class="mb-3 space-y-1.5">
                <!-- Claude 绑定 -->
                <div
                  v-if="key.claudeAccountId || key.claudeConsoleAccountId"
                  class="flex flex-wrap items-center gap-1 text-xs"
                >
                  <span
                    class="inline-flex items-center rounded bg-indigo-100 px-2 py-0.5 text-indigo-700 dark:bg-indigo-900/30 dark:text-indigo-300"
                  >
                    <i class="fas fa-brain mr-1" />
                    Claude
                  </span>
                  <span class="text-gray-600 dark:text-gray-400">
                    {{ getClaudeBindingInfo(key) }}
                  </span>
                </div>
                <!-- Gemini 绑定 -->
                <div v-if="key.geminiAccountId" class="flex flex-wrap items-center gap-1 text-xs">
                  <span
                    class="inline-flex items-center rounded bg-yellow-100 px-2 py-0.5 text-yellow-700 dark:bg-yellow-900/30 dark:text-yellow-300"
                  >
                    <i class="fas fa-robot mr-1" />
                    Gemini
                  </span>
                  <span class="text-gray-600 dark:text-gray-400">
                    {{ getGeminiBindingInfo(key) }}
                  </span>
                </div>
                <!-- OpenAI 绑定 -->
                <div v-if="key.openaiAccountId" class="flex flex-wrap items-center gap-1 text-xs">
                  <span
                    class="inline-flex items-center rounded bg-gray-100 px-2 py-0.5 text-gray-700 dark:bg-gray-700 dark:text-gray-300"
                  >
                    <i class="fa-openai mr-1" />
                    OpenAI
                  </span>
                  <span class="text-gray-600 dark:text-gray-400">
                    {{ getOpenAIBindingInfo(key) }}
                  </span>
                </div>
                <!-- Bedrock 绑定 -->
                <div v-if="key.bedrockAccountId" class="flex flex-wrap items-center gap-1 text-xs">
                  <span
                    class="inline-flex items-center rounded bg-orange-100 px-2 py-0.5 text-orange-700 dark:bg-orange-900/30 dark:text-orange-300"
                  >
                    <i class="fas fa-cloud mr-1" />
                    Bedrock
                  </span>
                  <span class="text-gray-600 dark:text-gray-400">
                    {{ getBedrockBindingInfo(key) }}
                  </span>
                </div>
                <!-- 无绑定时显示共享池 -->
                <div
                  v-if="
                    !key.claudeAccountId &&
                    !key.claudeConsoleAccountId &&
                    !key.geminiAccountId &&
                    !key.openaiAccountId &&
                    !key.bedrockAccountId
                  "
                  class="text-xs text-gray-500 dark:text-gray-400"
                >
                  <i class="fas fa-share-alt mr-1" />
                  使用共享池
                </div>
              </div>

              <!-- 统计信息 -->
              <div class="mb-3 space-y-2">
                <!-- 今日使用 -->
                <div class="rounded-lg bg-gray-50 p-3 dark:bg-gray-700">
                  <div class="mb-2 flex items-center justify-between">
                    <span class="text-xs text-gray-600 dark:text-gray-400">今日使用</span>
                    <button
                      class="text-xs text-blue-600 hover:text-blue-800"
                      @click="showUsageDetails(key)"
                    >
                      <i class="fas fa-chart-line mr-1" />详情
                    </button>
                  </div>
                  <div class="grid grid-cols-2 gap-3">
                    <div>
                      <p class="text-sm font-semibold text-gray-900 dark:text-gray-100">
                        {{ formatNumber(key.usage?.daily?.requests || 0) }} 次
                      </p>
                      <p class="text-xs text-gray-500 dark:text-gray-400">请求</p>
                    </div>
                    <div>
                      <p class="text-sm font-semibold text-green-600">
                        ${{ (key.dailyCost || 0).toFixed(4) }}
                      </p>
                      <p class="text-xs text-gray-500 dark:text-gray-400">费用</p>
                    </div>
                  </div>
                  <div class="mt-2 flex items-center justify-between">
                    <span class="text-xs text-gray-600 dark:text-gray-400">最后使用</span>
                    <span class="text-xs font-medium text-gray-700 dark:text-gray-300">{{
                      formatLastUsed(key.lastUsedAt)
                    }}</span>
                  </div>
                </div>

                <!-- 限制进度 -->
                <div v-if="key.dailyCostLimit > 0" class="space-y-1">
                  <div class="flex items-center justify-between text-xs">
                    <span class="text-gray-500 dark:text-gray-400">每日费用限额</span>
                    <span class="text-gray-700 dark:text-gray-300">
                      ${{ (key.dailyCost || 0).toFixed(2) }} / ${{ key.dailyCostLimit.toFixed(2) }}
                    </span>
                  </div>
                  <div class="h-2 w-full rounded-full bg-gray-200 dark:bg-gray-700">
                    <div
                      class="h-2 rounded-full transition-all duration-300"
                      :class="getDailyCostProgressColor(key)"
                      :style="{ width: getDailyCostProgress(key) + '%' }"
                    />
                  </div>
                </div>

                <!-- 移动端时间窗口限制 -->
                <WindowCountdown
                  v-if="
                    key.rateLimitWindow > 0 && (key.rateLimitRequests > 0 || key.tokenLimit > 0)
                  "
                  :current-requests="key.currentWindowRequests"
                  :current-tokens="key.currentWindowTokens"
                  :rate-limit-window="key.rateLimitWindow"
                  :request-limit="key.rateLimitRequests"
                  :show-progress="true"
                  :show-tooltip="false"
                  :token-limit="key.tokenLimit"
                  :window-end-time="key.windowEndTime"
                  :window-remaining-seconds="key.windowRemainingSeconds"
                  :window-start-time="key.windowStartTime"
                />
              </div>

              <!-- 时间信息 -->
              <div class="mb-3 text-xs text-gray-500 dark:text-gray-400">
                <div class="mb-1 flex justify-between">
                  <span>创建时间</span>
                  <span>{{ formatDate(key.createdAt) }}</span>
                </div>
                <div class="flex items-center justify-between">
                  <span>过期时间</span>
                  <div class="flex items-center gap-1">
                    <span
                      :class="
                        isApiKeyExpiringSoon(key.expiresAt) ? 'font-semibold text-orange-600' : ''
                      "
                    >
                      {{ key.expiresAt ? formatDate(key.expiresAt) : '永不过期' }}
                    </span>
                    <button
                      class="inline-flex h-5 w-5 items-center justify-center rounded text-gray-300 transition-all duration-200 hover:bg-blue-50 hover:text-blue-500 dark:hover:bg-blue-900/20"
                      title="编辑过期时间"
                      @click.stop="startEditExpiry(key)"
                    >
                      <svg class="h-3 w-3" fill="none" stroke="currentColor" viewBox="0 0 24 24">
                        <path
                          d="M15.232 5.232l3.536 3.536m-2.036-5.036a2.5 2.5 0 113.536 3.536L6.5 21.036H3v-3.572L16.732 3.732z"
                          stroke-linecap="round"
                          stroke-linejoin="round"
                          stroke-width="2"
                        ></path>
                      </svg>
                    </button>
                  </div>
                </div>
              </div>

              <!-- 标签 -->
              <div v-if="key.tags && key.tags.length > 0" class="mb-3 flex flex-wrap gap-1">
                <span
                  v-for="tag in key.tags"
                  :key="tag"
                  class="inline-flex items-center rounded-full bg-blue-100 px-2 py-0.5 text-xs text-blue-800 dark:bg-blue-900/30 dark:text-blue-300"
                >
                  {{ tag }}
                </span>
              </div>

              <!-- 操作按钮 -->
              <div class="mt-3 flex gap-2 border-t border-gray-100 pt-3 dark:border-gray-600">
                <button
                  class="flex flex-1 items-center justify-center gap-1 rounded-lg bg-blue-50 px-3 py-2 text-xs text-blue-600 transition-colors hover:bg-blue-100 dark:bg-blue-900/30 dark:hover:bg-blue-900/50"
                  @click="showUsageDetails(key)"
                >
                  <i class="fas fa-chart-line" />
                  查看详情
                </button>
                <button
                  class="flex-1 rounded-lg bg-gray-50 px-3 py-2 text-xs text-gray-600 transition-colors hover:bg-gray-100 dark:bg-gray-700 dark:text-gray-300 dark:hover:bg-gray-600"
                  @click="openEditApiKeyModal(key)"
                >
                  <i class="fas fa-edit mr-1" />
                  编辑
                </button>
                <button
                  v-if="
                    key.expiresAt &&
                    (isApiKeyExpired(key.expiresAt) || isApiKeyExpiringSoon(key.expiresAt))
                  "
                  class="flex-1 rounded-lg bg-orange-50 px-3 py-2 text-xs text-orange-600 transition-colors hover:bg-orange-100 dark:bg-orange-900/30 dark:hover:bg-orange-900/50"
                  @click="openRenewApiKeyModal(key)"
                >
                  <i class="fas fa-clock mr-1" />
                  续期
                </button>
                <button
                  :class="[
                    key.isActive
                      ? 'bg-orange-50 text-orange-600 hover:bg-orange-100 dark:bg-orange-900/30 dark:hover:bg-orange-900/50'
                      : 'bg-green-50 text-green-600 hover:bg-green-100 dark:bg-green-900/30 dark:hover:bg-green-900/50',
                    'rounded-lg px-3 py-2 text-xs transition-colors'
                  ]"
                  @click="toggleApiKeyStatus(key)"
                >
                  <i :class="['fas', key.isActive ? 'fa-ban' : 'fa-check-circle', 'mr-1']" />
                  {{ key.isActive ? '禁用' : '激活' }}
                </button>
                <button
                  class="rounded-lg bg-red-50 px-3 py-2 text-xs text-red-600 transition-colors hover:bg-red-100 dark:bg-red-900/30 dark:hover:bg-red-900/50"
                  @click="deleteApiKey(key.id)"
                >
                  <i class="fas fa-trash" />
                </button>
              </div>
            </div>
<<<<<<< HEAD
=======

            <!-- 移动端时间窗口限制 -->
            <WindowCountdown
              v-if="
                key.rateLimitWindow > 0 &&
                (key.rateLimitRequests > 0 || key.tokenLimit > 0 || key.rateLimitCost > 0)
              "
              :cost-limit="key.rateLimitCost"
              :current-cost="key.currentWindowCost"
              :current-requests="key.currentWindowRequests"
              :current-tokens="key.currentWindowTokens"
              :rate-limit-window="key.rateLimitWindow"
              :request-limit="key.rateLimitRequests"
              :show-progress="true"
              :show-tooltip="false"
              :token-limit="key.tokenLimit"
              :window-end-time="key.windowEndTime"
              :window-remaining-seconds="key.windowRemainingSeconds"
              :window-start-time="key.windowStartTime"
            />
>>>>>>> 86f5a3e6
          </div>

          <!-- 分页组件 -->
          <div
            v-if="sortedApiKeys.length > 0"
            class="mt-4 flex flex-col items-center justify-between gap-4 sm:mt-6 sm:flex-row"
          >
            <div class="flex w-full flex-col items-center gap-3 sm:w-auto sm:flex-row">
              <span class="text-xs text-gray-600 dark:text-gray-400 sm:text-sm">
                共 {{ sortedApiKeys.length }} 条记录
              </span>
              <div class="flex items-center gap-2">
                <span class="text-xs text-gray-600 dark:text-gray-400 sm:text-sm">每页显示</span>
                <select
                  v-model="pageSize"
                  class="rounded-md border border-gray-200 bg-white px-2 py-1 text-xs text-gray-700 transition-colors hover:border-gray-300 focus:border-transparent focus:outline-none focus:ring-2 focus:ring-blue-500 dark:border-gray-600 dark:bg-gray-800 dark:text-gray-300 dark:hover:border-gray-500 sm:text-sm"
                  @change="currentPage = 1"
                >
                  <option v-for="size in pageSizeOptions" :key="size" :value="size">
                    {{ size }}
                  </option>
                </select>
                <span class="text-xs text-gray-600 dark:text-gray-400 sm:text-sm">条</span>
              </div>
            </div>

            <div class="flex items-center gap-2">
              <!-- 上一页 -->
              <button
                class="rounded-md border border-gray-300 bg-white px-3 py-1.5 text-xs font-medium text-gray-700 hover:bg-gray-50 disabled:cursor-not-allowed disabled:opacity-50 dark:border-gray-600 dark:bg-gray-800 dark:text-gray-300 dark:hover:bg-gray-700 sm:py-1 sm:text-sm"
                :disabled="currentPage === 1"
                @click="currentPage--"
              >
                <i class="fas fa-chevron-left" />
              </button>

              <!-- 页码 -->
              <div class="flex items-center gap-1">
                <!-- 第一页 -->
                <button
                  v-if="currentPage > 3"
                  class="hidden rounded-md border border-gray-300 bg-white px-3 py-1 text-sm font-medium text-gray-700 hover:bg-gray-50 dark:border-gray-600 dark:bg-gray-800 dark:text-gray-300 dark:hover:bg-gray-700 sm:block"
                  @click="currentPage = 1"
                >
                  1
                </button>
                <span
                  v-if="currentPage > 4"
                  class="hidden px-2 text-gray-500 dark:text-gray-400 sm:inline"
                  >...</span
                >

                <!-- 中间页码 -->
                <button
                  v-for="page in pageNumbers"
                  :key="page"
                  :class="[
                    'rounded-md px-2 py-1 text-xs font-medium sm:px-3 sm:text-sm',
                    page === currentPage
                      ? 'bg-blue-600 text-white'
                      : 'border border-gray-300 bg-white text-gray-700 hover:bg-gray-50 dark:border-gray-600 dark:bg-gray-800 dark:text-gray-300 dark:hover:bg-gray-700'
                  ]"
                  @click="currentPage = page"
                >
                  {{ page }}
                </button>

                <!-- 最后一页 -->
                <span
                  v-if="currentPage < totalPages - 3"
                  class="hidden px-2 text-gray-500 dark:text-gray-400 sm:inline"
                  >...</span
                >
                <button
                  v-if="totalPages > 1 && currentPage < totalPages - 2"
                  class="hidden rounded-md border border-gray-300 bg-white px-3 py-1 text-sm font-medium text-gray-700 hover:bg-gray-50 dark:border-gray-600 dark:bg-gray-800 dark:text-gray-300 dark:hover:bg-gray-700 sm:block"
                  @click="currentPage = totalPages"
                >
                  {{ totalPages }}
                </button>
              </div>

              <!-- 下一页 -->
              <button
                class="rounded-md border border-gray-300 bg-white px-3 py-1.5 text-xs font-medium text-gray-700 hover:bg-gray-50 disabled:cursor-not-allowed disabled:opacity-50 dark:border-gray-600 dark:bg-gray-800 dark:text-gray-300 dark:hover:bg-gray-700 sm:py-1 sm:text-sm"
                :disabled="currentPage === totalPages || totalPages === 0"
                @click="currentPage++"
              >
                <i class="fas fa-chevron-right" />
              </button>
            </div>
          </div>
        </div>

        <!-- 已删除 API Keys Tab Panel -->
        <div v-else-if="activeTab === 'deleted'" class="tab-panel">
          <div v-if="deletedApiKeysLoading" class="py-12 text-center">
            <div class="loading-spinner mx-auto mb-4" />
            <p class="text-gray-500 dark:text-gray-400">正在加载已删除的 API Keys...</p>
          </div>

          <div v-else-if="deletedApiKeys.length === 0" class="py-12 text-center">
            <div
              class="mx-auto mb-4 flex h-16 w-16 items-center justify-center rounded-full bg-gray-100 dark:bg-gray-700"
            >
              <i class="fas fa-trash text-xl text-gray-400" />
            </div>
            <p class="text-lg text-gray-500 dark:text-gray-400">暂无已删除的 API Keys</p>
            <p class="mt-2 text-sm text-gray-400">已删除的 API Keys 会出现在这里</p>
          </div>

          <!-- 已删除的 API Keys 表格 -->
          <div v-else class="table-container">
            <table class="w-full table-fixed">
              <thead class="bg-gray-50/80 backdrop-blur-sm dark:bg-gray-700/80">
                <tr>
                  <th
                    class="w-[20%] min-w-[150px] px-3 py-4 text-left text-xs font-bold uppercase tracking-wider text-gray-700 dark:text-gray-300"
                  >
                    名称
                  </th>
                  <th
                    class="w-[15%] min-w-[120px] px-3 py-4 text-left text-xs font-bold uppercase tracking-wider text-gray-700 dark:text-gray-300"
                  >
                    创建者
                  </th>
                  <th
                    class="w-[15%] min-w-[120px] px-3 py-4 text-left text-xs font-bold uppercase tracking-wider text-gray-700 dark:text-gray-300"
                  >
                    创建时间
                  </th>
                  <th
                    class="w-[15%] min-w-[120px] px-3 py-4 text-left text-xs font-bold uppercase tracking-wider text-gray-700 dark:text-gray-300"
                  >
                    删除者
                  </th>
                  <th
                    class="w-[15%] min-w-[120px] px-3 py-4 text-left text-xs font-bold uppercase tracking-wider text-gray-700 dark:text-gray-300"
                  >
                    删除时间
                  </th>
                  <th
                    class="w-[20%] min-w-[150px] px-3 py-4 text-left text-xs font-bold uppercase tracking-wider text-gray-700 dark:text-gray-300"
                  >
                    使用统计
                  </th>
                </tr>
              </thead>
              <tbody class="divide-y divide-gray-200/50 dark:divide-gray-600/50">
                <tr v-for="key in deletedApiKeys" :key="key.id" class="table-row">
                  <td class="px-3 py-4">
                    <div class="flex items-center">
                      <div
                        class="mr-2 flex h-8 w-8 flex-shrink-0 items-center justify-center rounded-lg bg-gradient-to-br from-red-500 to-red-600"
                      >
                        <i class="fas fa-trash text-xs text-white" />
                      </div>
                      <div class="min-w-0">
                        <div
                          class="truncate text-sm font-semibold text-gray-900 dark:text-gray-100"
                          :title="key.name"
                        >
                          {{ key.name }}
                        </div>
                        <div
                          class="truncate text-xs text-gray-500 dark:text-gray-400"
                          :title="key.id"
                        >
                          {{ key.id }}
                        </div>
                      </div>
                    </div>
                  </td>
                  <td class="px-3 py-4">
                    <div class="text-sm">
                      <span v-if="key.createdBy === 'admin'" class="text-blue-600">
                        <i class="fas fa-user-shield mr-1" />
                        管理员
                      </span>
                      <span v-else-if="key.userUsername" class="text-green-600">
                        <i class="fas fa-user mr-1" />
                        {{ key.userUsername }}
                      </span>
                      <span v-else class="text-gray-500 dark:text-gray-400">
                        <i class="fas fa-question-circle mr-1" />
                        未知
                      </span>
                    </div>
                  </td>
                  <td class="whitespace-nowrap px-3 py-4 text-sm text-gray-500 dark:text-gray-400">
                    {{ formatDate(key.createdAt) }}
                  </td>
                  <td class="px-3 py-4">
                    <div class="text-sm">
                      <span v-if="key.deletedByType === 'admin'" class="text-blue-600">
                        <i class="fas fa-user-shield mr-1" />
                        {{ key.deletedBy }}
                      </span>
                      <span v-else-if="key.deletedByType === 'user'" class="text-green-600">
                        <i class="fas fa-user mr-1" />
                        {{ key.deletedBy }}
                      </span>
                      <span v-else class="text-gray-500 dark:text-gray-400">
                        <i class="fas fa-cog mr-1" />
                        {{ key.deletedBy }}
                      </span>
                    </div>
                  </td>
                  <td class="whitespace-nowrap px-3 py-4 text-sm text-gray-500 dark:text-gray-400">
                    {{ formatDate(key.deletedAt) }}
                  </td>
                  <td class="px-3 py-4">
                    <div class="text-sm">
                      <div class="flex items-center justify-between">
                        <span class="text-gray-600 dark:text-gray-400">请求</span>
                        <span class="font-semibold text-gray-900 dark:text-gray-100">
                          {{ formatNumber(key.usage?.total?.requests || 0) }}次
                        </span>
                      </div>
                      <div class="flex items-center justify-between">
                        <span class="text-gray-600 dark:text-gray-400">费用</span>
                        <span class="font-semibold text-green-600">
                          ${{ (key.usage?.total?.cost || 0).toFixed(4) }}
                        </span>
                      </div>
                      <div v-if="key.lastUsedAt" class="flex items-center justify-between">
                        <span class="text-gray-600 dark:text-gray-400">最后使用</span>
                        <span class="font-medium text-gray-700 dark:text-gray-300">
                          {{ formatLastUsed(key.lastUsedAt) }}
                        </span>
                      </div>
                      <div v-else class="text-xs text-gray-400">从未使用</div>
                    </div>
                  </td>
                </tr>
              </tbody>
            </table>
          </div>
        </div>
      </div>
    </div>

    <!-- 模态框组件 -->
    <CreateApiKeyModal
      v-if="showCreateApiKeyModal"
      :accounts="accounts"
      @batch-success="handleBatchCreateSuccess"
      @close="showCreateApiKeyModal = false"
      @success="handleCreateSuccess"
    />

    <EditApiKeyModal
      v-if="showEditApiKeyModal"
      :accounts="accounts"
      :api-key="editingApiKey"
      @close="showEditApiKeyModal = false"
      @success="handleEditSuccess"
    />

    <RenewApiKeyModal
      v-if="showRenewApiKeyModal"
      :api-key="renewingApiKey"
      @close="showRenewApiKeyModal = false"
      @success="handleRenewSuccess"
    />

    <NewApiKeyModal
      v-if="showNewApiKeyModal"
      :api-key="newApiKeyData"
      @close="showNewApiKeyModal = false"
    />

    <BatchApiKeyModal
      v-if="showBatchApiKeyModal"
      :api-keys="batchApiKeyData"
      @close="showBatchApiKeyModal = false"
    />

    <BatchEditApiKeyModal
      v-if="showBatchEditModal"
      :accounts="accounts"
      :selected-keys="selectedApiKeys"
      @close="showBatchEditModal = false"
      @success="handleBatchEditSuccess"
    />

    <!-- 过期时间编辑弹窗 -->
    <ExpiryEditModal
      ref="expiryEditModalRef"
      :api-key="editingExpiryKey || { id: null, expiresAt: null, name: '' }"
      :show="!!editingExpiryKey"
      @close="closeExpiryEdit"
      @save="handleSaveExpiry"
    />

    <!-- 使用详情弹窗 -->
    <UsageDetailModal
      :api-key="selectedApiKeyForDetail || {}"
      :show="showUsageDetailModal"
      @close="showUsageDetailModal = false"
    />
  </div>
</template>

<script setup>
import { ref, computed, onMounted, watch } from 'vue'
import { showToast } from '@/utils/toast'
import { apiClient } from '@/config/api'
import { useClientsStore } from '@/stores/clients'
import CreateApiKeyModal from '@/components/apikeys/CreateApiKeyModal.vue'
import EditApiKeyModal from '@/components/apikeys/EditApiKeyModal.vue'
import RenewApiKeyModal from '@/components/apikeys/RenewApiKeyModal.vue'
import NewApiKeyModal from '@/components/apikeys/NewApiKeyModal.vue'
import BatchApiKeyModal from '@/components/apikeys/BatchApiKeyModal.vue'
import BatchEditApiKeyModal from '@/components/apikeys/BatchEditApiKeyModal.vue'
import ExpiryEditModal from '@/components/apikeys/ExpiryEditModal.vue'
import UsageDetailModal from '@/components/apikeys/UsageDetailModal.vue'
import WindowCountdown from '@/components/apikeys/WindowCountdown.vue'
import CustomDropdown from '@/components/common/CustomDropdown.vue'

// 响应式数据
const clientsStore = useClientsStore()
const apiKeys = ref([])

// 多选相关状态
const selectedApiKeys = ref([])
const selectAllChecked = ref(false)
const isIndeterminate = ref(false)
const apiKeysLoading = ref(false)
const apiKeyStatsTimeRange = ref('today')

// Tab management
const activeTab = ref('active')
const deletedApiKeys = ref([])
const deletedApiKeysLoading = ref(false)
const apiKeysSortBy = ref('')
const apiKeysSortOrder = ref('asc')
const expandedApiKeys = ref({})
const apiKeyModelStats = ref({})
const apiKeyDateFilters = ref({})
const defaultTime = ref([new Date(2000, 1, 1, 0, 0, 0), new Date(2000, 2, 1, 23, 59, 59)])
const accounts = ref({
  claude: [],
  gemini: [],
  openai: [],
  bedrock: [],
  claudeGroups: [],
  geminiGroups: [],
  openaiGroups: []
})
const editingExpiryKey = ref(null)
const expiryEditModalRef = ref(null)
const showUsageDetailModal = ref(false)
const selectedApiKeyForDetail = ref(null)

// 标签相关
const selectedTagFilter = ref('')
const availableTags = ref([])

// 搜索相关
const searchKeyword = ref('')

// 下拉选项数据
const timeRangeOptions = ref([
  { value: 'today', label: '今日', icon: 'fa-clock' },
  { value: '7days', label: '最近7天', icon: 'fa-calendar-week' },
  { value: 'monthly', label: '本月', icon: 'fa-calendar' },
  { value: 'all', label: '全部时间', icon: 'fa-infinity' }
])

const tagOptions = computed(() => {
  const options = [{ value: '', label: '所有标签', icon: 'fa-asterisk' }]
  availableTags.value.forEach((tag) => {
    options.push({ value: tag, label: tag, icon: 'fa-tag' })
  })
  return options
})

const selectedTagCount = computed(() => {
  if (!selectedTagFilter.value) return 0
  return apiKeys.value.filter((key) => key.tags && key.tags.includes(selectedTagFilter.value))
    .length
})

// 分页相关
const currentPage = ref(1)
const pageSize = ref(10)
const pageSizeOptions = [10, 20, 50, 100]

// 模态框状态
const showCreateApiKeyModal = ref(false)
const showEditApiKeyModal = ref(false)
const showRenewApiKeyModal = ref(false)
const showNewApiKeyModal = ref(false)
const showBatchApiKeyModal = ref(false)
const showBatchEditModal = ref(false)
const editingApiKey = ref(null)
const renewingApiKey = ref(null)
const newApiKeyData = ref(null)
const batchApiKeyData = ref([])

// 计算排序后的API Keys
const sortedApiKeys = computed(() => {
  // 先进行标签筛选
  let filteredKeys = apiKeys.value
  if (selectedTagFilter.value) {
    filteredKeys = apiKeys.value.filter(
      (key) => key.tags && key.tags.includes(selectedTagFilter.value)
    )
  }

  // 然后进行名称搜索
  if (searchKeyword.value) {
    const keyword = searchKeyword.value.toLowerCase().trim()
    filteredKeys = filteredKeys.filter(
      (key) => key.name && key.name.toLowerCase().includes(keyword)
    )
  }

  // 如果没有排序字段，返回筛选后的结果
  if (!apiKeysSortBy.value) return filteredKeys

  // 排序
  const sorted = [...filteredKeys].sort((a, b) => {
    let aVal = a[apiKeysSortBy.value]
    let bVal = b[apiKeysSortBy.value]

    // 处理特殊排序字段
    if (apiKeysSortBy.value === 'status') {
      aVal = a.isActive ? 1 : 0
      bVal = b.isActive ? 1 : 0
    } else if (apiKeysSortBy.value === 'cost') {
      aVal = parseFloat(calculateApiKeyCost(a.usage).replace('$', ''))
      bVal = parseFloat(calculateApiKeyCost(b.usage).replace('$', ''))
    } else if (apiKeysSortBy.value === 'createdAt' || apiKeysSortBy.value === 'expiresAt') {
      aVal = aVal ? new Date(aVal).getTime() : 0
      bVal = bVal ? new Date(bVal).getTime() : 0
    }

    if (aVal < bVal) return apiKeysSortOrder.value === 'asc' ? -1 : 1
    if (aVal > bVal) return apiKeysSortOrder.value === 'asc' ? 1 : -1
    return 0
  })

  return sorted
})

// 计算总页数
const totalPages = computed(() => {
  const total = sortedApiKeys.value.length
  return Math.ceil(total / pageSize.value) || 0
})

// 计算显示的页码数组
const pageNumbers = computed(() => {
  const pages = []
  const current = currentPage.value
  const total = totalPages.value

  if (total <= 7) {
    // 如果总页数小于等于7，显示所有页码
    for (let i = 1; i <= total; i++) {
      pages.push(i)
    }
  } else {
    // 如果总页数大于7，显示部分页码
    let start = Math.max(1, current - 2)
    let end = Math.min(total, current + 2)

    // 调整起始和结束页码
    if (current <= 3) {
      end = 5
    } else if (current >= total - 2) {
      start = total - 4
    }

    for (let i = start; i <= end; i++) {
      pages.push(i)
    }
  }

  return pages
})

// 获取分页后的数据
const paginatedApiKeys = computed(() => {
  const start = (currentPage.value - 1) * pageSize.value
  const end = start + pageSize.value
  return sortedApiKeys.value.slice(start, end)
})

// 加载账户列表
const loadAccounts = async () => {
  try {
    const [claudeData, claudeConsoleData, geminiData, openaiData, bedrockData, groupsData] =
      await Promise.all([
        apiClient.get('/admin/claude-accounts'),
        apiClient.get('/admin/claude-console-accounts'),
        apiClient.get('/admin/gemini-accounts'),
        apiClient.get('/admin/openai-accounts'),
        apiClient.get('/admin/bedrock-accounts'),
        apiClient.get('/admin/account-groups')
      ])

    // 合并Claude OAuth账户和Claude Console账户
    const claudeAccounts = []

    if (claudeData.success) {
      claudeData.data?.forEach((account) => {
        claudeAccounts.push({
          ...account,
          platform: 'claude-oauth',
          isDedicated: account.accountType === 'dedicated'
        })
      })
    }

    if (claudeConsoleData.success) {
      claudeConsoleData.data?.forEach((account) => {
        claudeAccounts.push({
          ...account,
          platform: 'claude-console',
          isDedicated: account.accountType === 'dedicated'
        })
      })
    }

    accounts.value.claude = claudeAccounts

    if (geminiData.success) {
      accounts.value.gemini = (geminiData.data || []).map((account) => ({
        ...account,
        isDedicated: account.accountType === 'dedicated'
      }))
    }

    if (openaiData.success) {
      accounts.value.openai = (openaiData.data || []).map((account) => ({
        ...account,
        isDedicated: account.accountType === 'dedicated'
      }))
    }

    if (bedrockData.success) {
      accounts.value.bedrock = (bedrockData.data || []).map((account) => ({
        ...account,
        isDedicated: account.accountType === 'dedicated'
      }))
    }

    if (groupsData.success) {
      // 处理分组数据
      const allGroups = groupsData.data || []
      accounts.value.claudeGroups = allGroups.filter((g) => g.platform === 'claude')
      accounts.value.geminiGroups = allGroups.filter((g) => g.platform === 'gemini')
      accounts.value.openaiGroups = allGroups.filter((g) => g.platform === 'openai')
    }
  } catch (error) {
    console.error('加载账户列表失败:', error)
  }
}

// 加载API Keys
const loadApiKeys = async () => {
  apiKeysLoading.value = true
  try {
    const data = await apiClient.get(`/admin/api-keys?timeRange=${apiKeyStatsTimeRange.value}`)
    if (data.success) {
      apiKeys.value = data.data || []

      // 更新可用标签列表
      const tagsSet = new Set()
      apiKeys.value.forEach((key) => {
        if (key.tags && Array.isArray(key.tags)) {
          key.tags.forEach((tag) => tagsSet.add(tag))
        }
      })
      availableTags.value = Array.from(tagsSet).sort()
    }
  } catch (error) {
    showToast('加载 API Keys 失败', 'error')
  } finally {
    apiKeysLoading.value = false
  }
}

// 加载已删除的API Keys
const loadDeletedApiKeys = async () => {
  activeTab.value = 'deleted'
  deletedApiKeysLoading.value = true
  try {
    const data = await apiClient.get('/admin/api-keys/deleted')
    if (data.success) {
      deletedApiKeys.value = data.apiKeys || []
    }
  } catch (error) {
    showToast('加载已删除的 API Keys 失败', 'error')
  } finally {
    deletedApiKeysLoading.value = false
  }
}

// 排序API Keys
const sortApiKeys = (field) => {
  if (apiKeysSortBy.value === field) {
    apiKeysSortOrder.value = apiKeysSortOrder.value === 'asc' ? 'desc' : 'asc'
  } else {
    apiKeysSortBy.value = field
    apiKeysSortOrder.value = 'asc'
  }
}

// 格式化数字
const formatNumber = (num) => {
  if (!num && num !== 0) return '0'
  return num.toLocaleString('zh-CN')
}

// 计算API Key费用
const calculateApiKeyCost = (usage) => {
  if (!usage || !usage.total) return '$0.0000'
  const cost = usage.total.cost || 0
  return `$${cost.toFixed(4)}`
}

// 获取绑定账户名称
const getBoundAccountName = (accountId) => {
  if (!accountId) return '未知账户'

  // 检查是否是分组
  if (accountId.startsWith('group:')) {
    const groupId = accountId.substring(6) // 移除 'group:' 前缀

    // 从Claude分组中查找
    const claudeGroup = accounts.value.claudeGroups.find((g) => g.id === groupId)
    if (claudeGroup) {
      return `分组-${claudeGroup.name}`
    }

    // 从Gemini分组中查找
    const geminiGroup = accounts.value.geminiGroups.find((g) => g.id === groupId)
    if (geminiGroup) {
      return `分组-${geminiGroup.name}`
    }

    // 从OpenAI分组中查找
    const openaiGroup = accounts.value.openaiGroups.find((g) => g.id === groupId)
    if (openaiGroup) {
      return `分组-${openaiGroup.name}`
    }

    // 如果找不到分组，返回分组ID的前8位
    return `分组-${groupId.substring(0, 8)}`
  }

  // 从Claude账户列表中查找
  const claudeAccount = accounts.value.claude.find((acc) => acc.id === accountId)
  if (claudeAccount) {
    return `${claudeAccount.name}`
  }

  // 从Gemini账户列表中查找
  const geminiAccount = accounts.value.gemini.find((acc) => acc.id === accountId)
  if (geminiAccount) {
    return `${geminiAccount.name}`
  }

  // 从OpenAI账户列表中查找
  const openaiAccount = accounts.value.openai.find((acc) => acc.id === accountId)
  if (openaiAccount) {
    return `${openaiAccount.name}`
  }

  // 从Bedrock账户列表中查找
  const bedrockAccount = accounts.value.bedrock.find((acc) => acc.id === accountId)
  if (bedrockAccount) {
    return `${bedrockAccount.name}`
  }

  // 如果找不到，返回账户ID的前8位
  return `${accountId.substring(0, 8)}`
}

// 获取Claude绑定信息
const getClaudeBindingInfo = (key) => {
  if (key.claudeAccountId) {
    const info = getBoundAccountName(key.claudeAccountId)
    if (key.claudeAccountId.startsWith('group:')) {
      return info
    }
    // 检查账户是否存在
    const account = accounts.value.claude.find((acc) => acc.id === key.claudeAccountId)
    if (!account) {
      return `⚠️ ${info} (账户不存在)`
    }
    if (account.accountType === 'dedicated') {
      return `🔒 专属-${info}`
    }
    return info
  }
  if (key.claudeConsoleAccountId) {
    const account = accounts.value.claude.find(
      (acc) => acc.id === key.claudeConsoleAccountId && acc.platform === 'claude-console'
    )
    if (!account) {
      return `⚠️ Console账户不存在`
    }
    return `Console-${account.name}`
  }
  return ''
}

// 获取Gemini绑定信息
const getGeminiBindingInfo = (key) => {
  if (key.geminiAccountId) {
    const info = getBoundAccountName(key.geminiAccountId)
    if (key.geminiAccountId.startsWith('group:')) {
      return info
    }
    // 检查账户是否存在
    const account = accounts.value.gemini.find((acc) => acc.id === key.geminiAccountId)
    if (!account) {
      return `⚠️ ${info} (账户不存在)`
    }
    if (account.accountType === 'dedicated') {
      return `🔒 专属-${info}`
    }
    return info
  }
  return ''
}

// 获取OpenAI绑定信息
const getOpenAIBindingInfo = (key) => {
  if (key.openaiAccountId) {
    const info = getBoundAccountName(key.openaiAccountId)
    if (key.openaiAccountId.startsWith('group:')) {
      return info
    }
    // 检查账户是否存在
    const account = accounts.value.openai.find((acc) => acc.id === key.openaiAccountId)
    if (!account) {
      return `⚠️ ${info} (账户不存在)`
    }
    if (account.accountType === 'dedicated') {
      return `🔒 专属-${info}`
    }
    return info
  }
  return ''
}

// 获取Bedrock绑定信息
const getBedrockBindingInfo = (key) => {
  if (key.bedrockAccountId) {
    const info = getBoundAccountName(key.bedrockAccountId)
    if (key.bedrockAccountId.startsWith('group:')) {
      return info
    }
    // 检查账户是否存在
    const account = accounts.value.bedrock.find((acc) => acc.id === key.bedrockAccountId)
    if (!account) {
      return `⚠️ ${info} (账户不存在)`
    }
    if (account.accountType === 'dedicated') {
      return `🔒 专属-${info}`
    }
    return info
  }
  return ''
}

// 检查API Key是否过期
const isApiKeyExpired = (expiresAt) => {
  if (!expiresAt) return false
  return new Date(expiresAt) < new Date()
}

// 检查API Key是否即将过期
const isApiKeyExpiringSoon = (expiresAt) => {
  if (!expiresAt || isApiKeyExpired(expiresAt)) return false
  const daysUntilExpiry = (new Date(expiresAt) - new Date()) / (1000 * 60 * 60 * 24)
  return daysUntilExpiry <= 7
}

// 格式化过期日期
const formatExpireDate = (dateString) => {
  if (!dateString) return ''
  return new Date(dateString).toLocaleDateString('zh-CN')
}

// 切换模型统计展开状态
const toggleApiKeyModelStats = async (keyId) => {
  if (!expandedApiKeys.value[keyId]) {
    expandedApiKeys.value[keyId] = true
    // 初始化日期筛选器
    if (!apiKeyDateFilters.value[keyId]) {
      initApiKeyDateFilter(keyId)
    }
    // 加载模型统计数据
    await loadApiKeyModelStats(keyId, true)
  } else {
    expandedApiKeys.value[keyId] = false
  }
}

// 加载 API Key 的模型统计
const loadApiKeyModelStats = async (keyId, forceReload = false) => {
  if (!forceReload && apiKeyModelStats.value[keyId] && apiKeyModelStats.value[keyId].length > 0) {
    return
  }

  const filter = getApiKeyDateFilter(keyId)

  try {
    let url = `/admin/api-keys/${keyId}/model-stats`
    const params = new URLSearchParams()

    if (filter.customStart && filter.customEnd) {
      params.append('startDate', filter.customStart)
      params.append('endDate', filter.customEnd)
      params.append('period', 'custom')
    } else {
      const period =
        filter.preset === 'today' ? 'daily' : filter.preset === '7days' ? 'daily' : 'monthly'
      params.append('period', period)
    }

    url += '?' + params.toString()

    const data = await apiClient.get(url)
    if (data.success) {
      apiKeyModelStats.value[keyId] = data.data || []
    }
  } catch (error) {
    showToast('加载模型统计失败', 'error')
    apiKeyModelStats.value[keyId] = []
  }
}

// 计算API Key模型使用百分比
const calculateApiKeyModelPercentage = (value, stats) => {
  const total = stats.reduce((sum, stat) => sum + (stat.allTokens || 0), 0)
  if (total === 0) return 0
  return Math.round((value / total) * 100)
}

// 计算单个模型费用
const calculateModelCost = (stat) => {
  // 优先使用后端返回的费用数据
  if (stat.formatted && stat.formatted.total) {
    return stat.formatted.total
  }

  // 如果没有 formatted 数据，尝试使用 cost 字段
  if (stat.cost !== undefined) {
    return `$${stat.cost.toFixed(6)}`
  }

  // 默认返回
  return '$0.000000'
}

// 初始化API Key的日期筛选器
const initApiKeyDateFilter = (keyId) => {
  const today = new Date()
  const startDate = new Date(today)
  startDate.setDate(today.getDate() - 6) // 7天前

  apiKeyDateFilters.value[keyId] = {
    type: 'preset',
    preset: '7days',
    customStart: startDate.toISOString().split('T')[0],
    customEnd: today.toISOString().split('T')[0],
    customRange: null,
    presetOptions: [
      { value: 'today', label: '今日', days: 1 },
      { value: '7days', label: '7天', days: 7 },
      { value: '30days', label: '30天', days: 30 }
    ]
  }
}

// 获取API Key的日期筛选器状态
const getApiKeyDateFilter = (keyId) => {
  if (!apiKeyDateFilters.value[keyId]) {
    initApiKeyDateFilter(keyId)
  }
  return apiKeyDateFilters.value[keyId]
}

// 设置 API Key 日期预设
const setApiKeyDateFilterPreset = (preset, keyId) => {
  const filter = getApiKeyDateFilter(keyId)
  filter.type = 'preset'
  filter.preset = preset

  const option = filter.presetOptions.find((opt) => opt.value === preset)
  if (option) {
    const today = new Date()
    const startDate = new Date(today)
    startDate.setDate(today.getDate() - (option.days - 1))

    filter.customStart = startDate.toISOString().split('T')[0]
    filter.customEnd = today.toISOString().split('T')[0]

    const formatDate = (date) => {
      return (
        date.getFullYear() +
        '-' +
        String(date.getMonth() + 1).padStart(2, '0') +
        '-' +
        String(date.getDate()).padStart(2, '0') +
        ' 00:00:00'
      )
    }

    filter.customRange = [formatDate(startDate), formatDate(today)]
  }

  loadApiKeyModelStats(keyId, true)
}

// API Key 自定义日期范围变化
const onApiKeyCustomDateRangeChange = (keyId, value) => {
  const filter = getApiKeyDateFilter(keyId)

  if (value && value.length === 2) {
    filter.type = 'custom'
    filter.preset = ''
    filter.customRange = value
    filter.customStart = value[0].split(' ')[0]
    filter.customEnd = value[1].split(' ')[0]

    loadApiKeyModelStats(keyId, true)
  } else if (value === null) {
    // 清空时恢复默认7天
    setApiKeyDateFilterPreset('7days', keyId)
  }
}

// 禁用未来日期
const disabledDate = (date) => {
  return date > new Date()
}

// 重置API Key日期筛选器
const resetApiKeyDateFilter = (keyId) => {
  const filter = getApiKeyDateFilter(keyId)

  // 重置为默认的7天
  filter.type = 'preset'
  filter.preset = '7days'

  const today = new Date()
  const startDate = new Date(today)
  startDate.setDate(today.getDate() - 6)

  filter.customStart = startDate.toISOString().split('T')[0]
  filter.customEnd = today.toISOString().split('T')[0]
  filter.customRange = null

  // 重新加载数据
  loadApiKeyModelStats(keyId, true)
  showToast('已重置筛选条件并刷新数据', 'info')
}

// 打开创建模态框
const openCreateApiKeyModal = async () => {
  // 重新加载账号数据，确保显示最新的专属账号
  await loadAccounts()
  showCreateApiKeyModal.value = true
}

// 打开编辑模态框
const openEditApiKeyModal = async (apiKey) => {
  // 重新加载账号数据，确保显示最新的专属账号
  await loadAccounts()
  editingApiKey.value = apiKey
  showEditApiKeyModal.value = true
}

// 打开续期模态框
const openRenewApiKeyModal = (apiKey) => {
  renewingApiKey.value = apiKey
  showRenewApiKeyModal.value = true
}

// 处理创建成功
const handleCreateSuccess = (data) => {
  showCreateApiKeyModal.value = false
  newApiKeyData.value = data
  showNewApiKeyModal.value = true
  loadApiKeys()
}

// 处理批量创建成功
const handleBatchCreateSuccess = (data) => {
  showCreateApiKeyModal.value = false
  batchApiKeyData.value = data
  showBatchApiKeyModal.value = true
  loadApiKeys()
}

// 打开批量编辑模态框
const openBatchEditModal = async () => {
  if (selectedApiKeys.value.length === 0) {
    showToast('请先选择要编辑的 API Keys', 'warning')
    return
  }

  // 重新加载账号数据，确保显示最新的专属账号
  await loadAccounts()
  showBatchEditModal.value = true
}

// 处理批量编辑成功
const handleBatchEditSuccess = () => {
  showBatchEditModal.value = false
  // 清空选中状态
  selectedApiKeys.value = []
  updateSelectAllState()
  loadApiKeys()
}

// 处理编辑成功
const handleEditSuccess = () => {
  showEditApiKeyModal.value = false
  showToast('API Key 更新成功', 'success')
  loadApiKeys()
}

// 处理续期成功
const handleRenewSuccess = () => {
  showRenewApiKeyModal.value = false
  showToast('API Key 续期成功', 'success')
  loadApiKeys()
}

// 切换API Key状态（激活/禁用）
const toggleApiKeyStatus = async (key) => {
  let confirmed = true

  // 禁用时需要二次确认
  if (key.isActive) {
    if (window.showConfirm) {
      confirmed = await window.showConfirm(
        '禁用 API Key',
        `确定要禁用 API Key "${key.name}" 吗？禁用后所有使用此 Key 的请求将返回 401 错误。`,
        '确定禁用',
        '取消'
      )
    } else {
      // 降级方案
      confirmed = confirm(
        `确定要禁用 API Key "${key.name}" 吗？禁用后所有使用此 Key 的请求将返回 401 错误。`
      )
    }
  }

  if (!confirmed) return

  try {
    const data = await apiClient.put(`/admin/api-keys/${key.id}`, {
      isActive: !key.isActive
    })

    if (data.success) {
      showToast(`API Key 已${key.isActive ? '禁用' : '激活'}`, 'success')
      // 更新本地数据
      const localKey = apiKeys.value.find((k) => k.id === key.id)
      if (localKey) {
        localKey.isActive = !key.isActive
      }
    } else {
      showToast(data.message || '操作失败', 'error')
    }
  } catch (error) {
    showToast('操作失败', 'error')
  }
}

// 删除API Key
const deleteApiKey = async (keyId) => {
  let confirmed = false

  if (window.showConfirm) {
    confirmed = await window.showConfirm(
      '删除 API Key',
      '确定要删除这个 API Key 吗？此操作不可恢复。',
      '确定删除',
      '取消'
    )
  } else {
    // 降级方案
    confirmed = confirm('确定要删除这个 API Key 吗？此操作不可恢复。')
  }

  if (!confirmed) return

  try {
    const data = await apiClient.delete(`/admin/api-keys/${keyId}`)
    if (data.success) {
      showToast('API Key 已删除', 'success')
      // 从选中列表中移除
      const index = selectedApiKeys.value.indexOf(keyId)
      if (index > -1) {
        selectedApiKeys.value.splice(index, 1)
      }
      updateSelectAllState()
      loadApiKeys()
    } else {
      showToast(data.message || '删除失败', 'error')
    }
  } catch (error) {
    showToast('删除失败', 'error')
  }
}

// 批量删除API Keys
const batchDeleteApiKeys = async () => {
  const selectedCount = selectedApiKeys.value.length
  if (selectedCount === 0) {
    showToast('请先选择要删除的 API Keys', 'warning')
    return
  }

  let confirmed = false
  const message = `确定要删除选中的 ${selectedCount} 个 API Key 吗？此操作不可恢复。`

  if (window.showConfirm) {
    confirmed = await window.showConfirm('批量删除 API Keys', message, '确定删除', '取消')
  } else {
    confirmed = confirm(message)
  }

  if (!confirmed) return

  const keyIds = [...selectedApiKeys.value]

  try {
    const data = await apiClient.delete('/admin/api-keys/batch', {
      data: { keyIds }
    })

    if (data.success) {
      const { successCount, failedCount, errors } = data.data

      if (successCount > 0) {
        showToast(`成功删除 ${successCount} 个 API Keys`, 'success')

        // 如果有失败的，显示详细信息
        if (failedCount > 0) {
          const errorMessages = errors.map((e) => `${e.keyId}: ${e.error}`).join('\n')
          showToast(`${failedCount} 个删除失败:\n${errorMessages}`, 'warning')
        }
      } else {
        showToast('所有 API Keys 删除失败', 'error')
      }

      // 清空选中状态
      selectedApiKeys.value = []
      updateSelectAllState()
      loadApiKeys()
    } else {
      showToast(data.message || '批量删除失败', 'error')
    }
  } catch (error) {
    showToast('批量删除失败', 'error')
    console.error('批量删除 API Keys 失败:', error)
  }
}

// 处理全选/取消全选
const handleSelectAll = () => {
  if (selectAllChecked.value) {
    // 全选当前页的所有API Keys
    paginatedApiKeys.value.forEach((key) => {
      if (!selectedApiKeys.value.includes(key.id)) {
        selectedApiKeys.value.push(key.id)
      }
    })
  } else {
    // 取消全选：只移除当前页的选中项，保留其他页面的选中项
    const currentPageIds = new Set(paginatedApiKeys.value.map((key) => key.id))
    selectedApiKeys.value = selectedApiKeys.value.filter((id) => !currentPageIds.has(id))
  }
  updateSelectAllState()
}

// 更新全选状态
const updateSelectAllState = () => {
  const totalInCurrentPage = paginatedApiKeys.value.length
  const selectedInCurrentPage = paginatedApiKeys.value.filter((key) =>
    selectedApiKeys.value.includes(key.id)
  ).length

  if (selectedInCurrentPage === 0) {
    selectAllChecked.value = false
    isIndeterminate.value = false
  } else if (selectedInCurrentPage === totalInCurrentPage) {
    selectAllChecked.value = true
    isIndeterminate.value = false
  } else {
    selectAllChecked.value = false
    isIndeterminate.value = true
  }
}

// 复制API统计页面链接
const copyApiStatsLink = (apiKey) => {
  // 构建统计页面的完整URL
  const baseUrl = window.location.origin
  const statsUrl = `${baseUrl}/admin-next/api-stats?apiId=${apiKey.id}`

  // 使用传统的textarea方法复制到剪贴板
  const textarea = document.createElement('textarea')
  textarea.value = statsUrl
  textarea.style.position = 'fixed'
  textarea.style.opacity = '0'
  textarea.style.left = '-9999px'
  document.body.appendChild(textarea)

  textarea.select()
  textarea.setSelectionRange(0, 99999) // 兼容移动端

  try {
    const successful = document.execCommand('copy')
    if (successful) {
      showToast(`已复制统计页面链接`, 'success')
    } else {
      showToast('复制失败，请手动复制', 'error')
      console.log('统计页面链接:', statsUrl)
    }
  } catch (err) {
    showToast('复制失败，请手动复制', 'error')
    console.error('复制错误:', err)
    console.log('统计页面链接:', statsUrl)
  } finally {
    document.body.removeChild(textarea)
  }
}

// 开始编辑过期时间
const startEditExpiry = (apiKey) => {
  editingExpiryKey.value = apiKey
}

// 关闭过期时间编辑
const closeExpiryEdit = () => {
  editingExpiryKey.value = null
}

// 保存过期时间
const handleSaveExpiry = async ({ keyId, expiresAt }) => {
  try {
    const data = await apiClient.put(`/admin/api-keys/${keyId}`, {
      expiresAt: expiresAt || null
    })

    if (data.success) {
      showToast('过期时间已更新', 'success')
      // 更新本地数据
      const key = apiKeys.value.find((k) => k.id === keyId)
      if (key) {
        key.expiresAt = expiresAt || null
      }
      closeExpiryEdit()
    } else {
      showToast(data.message || '更新失败', 'error')
      // 重置保存状态
      if (expiryEditModalRef.value) {
        expiryEditModalRef.value.resetSaving()
      }
    }
  } catch (error) {
    showToast('更新失败', 'error')
    // 重置保存状态
    if (expiryEditModalRef.value) {
      expiryEditModalRef.value.resetSaving()
    }
  }
}

// 格式化日期时间
const formatDate = (dateString) => {
  if (!dateString) return ''
  const date = new Date(dateString)
  return date
    .toLocaleDateString('zh-CN', {
      year: 'numeric',
      month: '2-digit',
      day: '2-digit',
      hour: '2-digit',
      minute: '2-digit'
    })
    .replace(/\//g, '-')
}

// 获取每日费用进度
const getDailyCostProgress = (key) => {
  if (!key.dailyCostLimit || key.dailyCostLimit === 0) return 0
  const percentage = ((key.dailyCost || 0) / key.dailyCostLimit) * 100
  return Math.min(percentage, 100)
}

// 获取每日费用进度条颜色
const getDailyCostProgressColor = (key) => {
  const progress = getDailyCostProgress(key)
  if (progress >= 100) return 'bg-red-500'
  if (progress >= 80) return 'bg-yellow-500'
  return 'bg-green-500'
}

// 获取 Opus 周费用进度
const getWeeklyOpusCostProgress = (key) => {
  if (!key.weeklyOpusCostLimit || key.weeklyOpusCostLimit === 0) return 0
  const percentage = ((key.weeklyOpusCost || 0) / key.weeklyOpusCostLimit) * 100
  return Math.min(percentage, 100)
}

// 获取 Opus 周费用进度条颜色
const getWeeklyOpusCostProgressColor = (key) => {
  const progress = getWeeklyOpusCostProgress(key)
  if (progress >= 100) return 'bg-red-500'
  if (progress >= 80) return 'bg-yellow-500'
  return 'bg-green-500'
}

// 显示使用详情
const showUsageDetails = (apiKey) => {
  selectedApiKeyForDetail.value = apiKey
  showUsageDetailModal.value = true
}

// 格式化Token数量（使用K/M单位）
const formatTokenCount = (count) => {
  if (count >= 1000000) {
    return (count / 1000000).toFixed(1) + 'M'
  } else if (count >= 1000) {
    return (count / 1000).toFixed(1) + 'K'
  }
  return count.toString()
}

// 格式化最后使用时间
const formatLastUsed = (dateString) => {
  if (!dateString) return '从未使用'
  const date = new Date(dateString)
  const now = new Date()
  const diff = now - date
  if (diff < 60000) return '刚刚'
  if (diff < 3600000) return `${Math.floor(diff / 60000)} 分钟前`
  if (diff < 86400000) return `${Math.floor(diff / 3600000)} 小时前`
  if (diff < 604800000) return `${Math.floor(diff / 86400000)} 天前`
  return date.toLocaleDateString('zh-CN')
}

// 清除搜索
const clearSearch = () => {
  searchKeyword.value = ''
  currentPage.value = 1
}

// 监听筛选条件变化，重置页码和选中状态
// 监听筛选条件变化（不包括搜索），清空选中状态
watch([selectedTagFilter, apiKeyStatsTimeRange], () => {
  currentPage.value = 1
  // 清空选中状态
  selectedApiKeys.value = []
  updateSelectAllState()
})

// 监听搜索关键词变化，只重置分页，保持选中状态
watch(searchKeyword, () => {
  currentPage.value = 1
  // 不清空选中状态，允许跨搜索保持勾选
  updateSelectAllState()
})

// 监听分页变化，更新全选状态
watch([currentPage, pageSize], () => {
  updateSelectAllState()
})

// 监听API Keys数据变化，清理无效的选中状态
watch(apiKeys, () => {
  const validIds = new Set(apiKeys.value.map((key) => key.id))

  // 过滤出仍然有效的选中项
  selectedApiKeys.value = selectedApiKeys.value.filter((id) => validIds.has(id))

  updateSelectAllState()
})

onMounted(async () => {
  // 并行加载所有需要的数据
  await Promise.all([clientsStore.loadSupportedClients(), loadAccounts(), loadApiKeys()])

  // 初始化全选状态
  updateSelectAllState()
})
</script>

<style scoped>
.tab-content {
  min-height: calc(100vh - 300px);
}

.table-container {
  overflow-x: auto;
  border-radius: 12px;
  border: 1px solid rgba(0, 0, 0, 0.05);
}

.table-row {
  transition: all 0.2s ease;
}

.table-row:hover {
  background-color: rgba(0, 0, 0, 0.02);
}

.loading-spinner {
  width: 24px;
  height: 24px;
  border: 2px solid #e5e7eb;
  border-top: 2px solid #3b82f6;
  border-radius: 50%;
  animation: spin 1s linear infinite;
}

@keyframes spin {
  0% {
    transform: rotate(0deg);
  }
  100% {
    transform: rotate(360deg);
  }
}

.api-key-date-picker :deep(.el-input__inner) {
  @apply border-gray-300 bg-white focus:border-blue-500 focus:ring-blue-500;
}

.api-key-date-picker :deep(.el-range-separator) {
  @apply text-gray-500;
}
</style><|MERGE_RESOLUTION|>--- conflicted
+++ resolved
@@ -217,7 +217,6 @@
                         'ml-1'
                       ]"
                     />
-<<<<<<< HEAD
                     <i v-else class="fas fa-sort ml-1 text-gray-400" />
                   </th>
                   <th
@@ -237,88 +236,6 @@
                         apiKeysSortOrder === 'asc' ? 'fa-sort-up' : 'fa-sort-down',
                         'ml-1'
                       ]"
-=======
-                    {{ key.isActive ? '活跃' : '禁用' }}
-                  </span>
-                </td>
-                <td class="px-3 py-4">
-                  <div class="space-y-2">
-                    <!-- 今日使用统计 -->
-                    <div class="mb-2">
-                      <div class="mb-1 flex items-center justify-between text-sm">
-                        <span class="text-gray-600 dark:text-gray-400">今日请求</span>
-                        <span class="font-semibold text-gray-900 dark:text-gray-100"
-                          >{{ formatNumber(key.usage?.daily?.requests || 0) }}次</span
-                        >
-                      </div>
-                      <div class="flex items-center justify-between text-sm">
-                        <span class="text-gray-600 dark:text-gray-400">今日费用</span>
-                        <span class="font-semibold text-green-600"
-                          >${{ (key.dailyCost || 0).toFixed(4) }}</span
-                        >
-                      </div>
-                      <div class="flex items-center justify-between text-sm">
-                        <span class="text-gray-600 dark:text-gray-400">最后使用</span>
-                        <span class="font-medium text-gray-700 dark:text-gray-300">{{
-                          formatLastUsed(key.lastUsedAt)
-                        }}</span>
-                      </div>
-                    </div>
-
-                    <!-- 每日费用限制进度条 -->
-                    <div v-if="key.dailyCostLimit > 0" class="space-y-1">
-                      <div class="flex items-center justify-between text-xs">
-                        <span class="text-gray-500 dark:text-gray-400">每日费用</span>
-                        <span class="text-gray-700 dark:text-gray-300">
-                          ${{ (key.dailyCost || 0).toFixed(2) }} / ${{
-                            key.dailyCostLimit.toFixed(2)
-                          }}
-                        </span>
-                      </div>
-                      <div class="h-1.5 w-full rounded-full bg-gray-200">
-                        <div
-                          class="h-1.5 rounded-full transition-all duration-300"
-                          :class="getDailyCostProgressColor(key)"
-                          :style="{ width: getDailyCostProgress(key) + '%' }"
-                        />
-                      </div>
-                    </div>
-
-                    <!-- Opus 周费用限制进度条 -->
-                    <div v-if="key.weeklyOpusCostLimit > 0" class="space-y-1">
-                      <div class="flex items-center justify-between text-xs">
-                        <span class="text-gray-500 dark:text-gray-400">Opus周费用</span>
-                        <span class="text-gray-700 dark:text-gray-300">
-                          ${{ (key.weeklyOpusCost || 0).toFixed(2) }} / ${{
-                            key.weeklyOpusCostLimit.toFixed(2)
-                          }}
-                        </span>
-                      </div>
-                      <div class="h-1.5 w-full rounded-full bg-gray-200">
-                        <div
-                          class="h-1.5 rounded-full transition-all duration-300"
-                          :class="getWeeklyOpusCostProgressColor(key)"
-                          :style="{ width: getWeeklyOpusCostProgress(key) + '%' }"
-                        />
-                      </div>
-                    </div>
-
-                    <!-- 时间窗口限制进度条 -->
-                    <WindowCountdown
-                      v-if="key.rateLimitWindow > 0"
-                      :cost-limit="key.rateLimitCost"
-                      :current-cost="key.currentWindowCost"
-                      :current-requests="key.currentWindowRequests"
-                      :current-tokens="key.currentWindowTokens"
-                      :rate-limit-window="key.rateLimitWindow"
-                      :request-limit="key.rateLimitRequests"
-                      :show-progress="true"
-                      :show-tooltip="false"
-                      :token-limit="key.tokenLimit"
-                      :window-end-time="key.windowEndTime"
-                      :window-remaining-seconds="key.windowRemainingSeconds"
-                      :window-start-time="key.windowStartTime"
->>>>>>> 86f5a3e6
                     />
                     <i v-else class="fas fa-sort ml-1 text-gray-400" />
                   </th>
@@ -549,7 +466,7 @@
                         <!-- 每日费用限制进度条 -->
                         <div v-if="key.dailyCostLimit > 0" class="space-y-1">
                           <div class="flex items-center justify-between text-xs">
-                            <span class="text-gray-500 dark:text-gray-400">费用限额</span>
+                            <span class="text-gray-500 dark:text-gray-400">每日费用</span>
                             <span class="text-gray-700 dark:text-gray-300">
                               ${{ (key.dailyCost || 0).toFixed(2) }} / ${{
                                 key.dailyCostLimit.toFixed(2)
@@ -565,9 +482,30 @@
                           </div>
                         </div>
 
+                        <!-- Opus 周费用限制进度条 -->
+                        <div v-if="key.weeklyOpusCostLimit > 0" class="space-y-1">
+                          <div class="flex items-center justify-between text-xs">
+                            <span class="text-gray-500 dark:text-gray-400">Opus周费用</span>
+                            <span class="text-gray-700 dark:text-gray-300">
+                              ${{ (key.weeklyOpusCost || 0).toFixed(2) }} / ${{
+                                key.weeklyOpusCostLimit.toFixed(2)
+                              }}
+                            </span>
+                          </div>
+                          <div class="h-1.5 w-full rounded-full bg-gray-200">
+                            <div
+                              class="h-1.5 rounded-full transition-all duration-300"
+                              :class="getWeeklyOpusCostProgressColor(key)"
+                              :style="{ width: getWeeklyOpusCostProgress(key) + '%' }"
+                            />
+                          </div>
+                        </div>
+
                         <!-- 时间窗口限制进度条 -->
                         <WindowCountdown
                           v-if="key.rateLimitWindow > 0"
+                          :cost-limit="key.rateLimitCost"
+                          :current-cost="key.currentWindowCost"
                           :current-requests="key.currentWindowRequests"
                           :current-tokens="key.currentWindowTokens"
                           :rate-limit-window="key.rateLimitWindow"
@@ -1142,8 +1080,11 @@
                 <!-- 移动端时间窗口限制 -->
                 <WindowCountdown
                   v-if="
-                    key.rateLimitWindow > 0 && (key.rateLimitRequests > 0 || key.tokenLimit > 0)
+                    key.rateLimitWindow > 0 &&
+                    (key.rateLimitRequests > 0 || key.tokenLimit > 0 || key.rateLimitCost > 0)
                   "
+                  :cost-limit="key.rateLimitCost"
+                  :current-cost="key.currentWindowCost"
                   :current-requests="key.currentWindowRequests"
                   :current-tokens="key.currentWindowTokens"
                   :rate-limit-window="key.rateLimitWindow"
@@ -1249,29 +1190,6 @@
                 </button>
               </div>
             </div>
-<<<<<<< HEAD
-=======
-
-            <!-- 移动端时间窗口限制 -->
-            <WindowCountdown
-              v-if="
-                key.rateLimitWindow > 0 &&
-                (key.rateLimitRequests > 0 || key.tokenLimit > 0 || key.rateLimitCost > 0)
-              "
-              :cost-limit="key.rateLimitCost"
-              :current-cost="key.currentWindowCost"
-              :current-requests="key.currentWindowRequests"
-              :current-tokens="key.currentWindowTokens"
-              :rate-limit-window="key.rateLimitWindow"
-              :request-limit="key.rateLimitRequests"
-              :show-progress="true"
-              :show-tooltip="false"
-              :token-limit="key.tokenLimit"
-              :window-end-time="key.windowEndTime"
-              :window-remaining-seconds="key.windowRemainingSeconds"
-              :window-start-time="key.windowStartTime"
-            />
->>>>>>> 86f5a3e6
           </div>
 
           <!-- 分页组件 -->
